--- conflicted
+++ resolved
@@ -7,26 +7,11 @@
 import git
 from collections import OrderedDict
 
-<<<<<<< HEAD
 from PyQt5.QtCore import QTimer, pyqtSignal, QObject
-=======
-# imports for tracking
-from stytra.hardware.video import XimeaCamera, VideoFileSource, FrameDispatcher
-from stytra.tracking import QueueDataAccumulator
-from stytra.tracking.tail import trace_tail_radial_sweep, trace_tail_centroid
-from stytra.gui.camera_display import CameraTailSelection, CameraViewCalib
-from stytra.gui.plots import MultiStreamPlot, StreamingPositionPlot
-from multiprocessing import Queue, Event
-from stytra.stimulation import Protocol
-
-from stytra.stimulation.closed_loop import LSTMLocationEstimator, SimulatedLocationEstimator
-from stytra.stimulation.protocols import VRProtocol, ReafferenceProtocol
->>>>>>> 5b72b966
 
 from stytra.gui.stimulus_display import StimulusDisplayWindow
 from stytra.calibration import CrossCalibrator, CircleCalibrator
 
-<<<<<<< HEAD
 from stytra.collectors import DataCollector, HasPyQtGraphParams, Metadata
 
 # imports for tracking
@@ -35,9 +20,6 @@
     MovingFrameDispatcher
 from stytra.tracking import QueueDataAccumulator
 from stytra.tracking.tail import trace_tail_angular_sweep, trace_tail_centroid
-=======
-from collections import namedtuple
->>>>>>> 5b72b966
 
 from stytra.gui.container_windows import SimpleExperimentWindow, \
     TailTrackingExperimentWindow, CameraExperimentWindow
@@ -105,40 +87,6 @@
 
         if not os.path.isdir(self.directory):
             os.makedirs(self.directory)
-<<<<<<< HEAD
-=======
-        print('Saving into '+self.directory )
-
-        self.save_csv = save_csv
-
-        self.dc = DataCollector(self.metadata_general, self.metadata_fish,
-                                folder_path=self.directory, use_last_val=True)
-
-        self.asset_folder = asset_directory
-
-        self.debug_mode = debug_mode
-        #if not self.debug_mode:
-            #self.check_if_committed()
-
-        self.window_display = StimulusDisplayWindow(experiment=self)
-        self.widget_control = ProtocolControlWindow(self.window_display,
-                                                    self.debug_mode)
-
-        self.metadata_gui = MetaListGui([self.metadata_general,
-                                         self.metadata_fish])
-        self.widget_control.combo_prot.currentIndexChanged.connect(self.change_protocol)
-        self.widget_control.spn_n_repeats.valueChanged.connect(self.change_protocol)
-
-        self.widget_control.button_metadata.clicked.connect(self.metadata_gui.show)
-        self.widget_control.button_toggle_prot.clicked.connect(self.toggle_protocol)
-
-        # Connect the display window to the metadata collector
-        self.dc.add_data_source('stimulus', 'display_params',
-                                self.window_display, 'display_params',
-                                use_last_val=True)
-
-        self.widget_control.reset_ROI()
->>>>>>> 5b72b966
 
         if calibrator is None:
             self.calibrator = CrossCalibrator()
@@ -198,7 +146,6 @@
         # Get program name and version for saving:
         repo = git.Repo(search_parent_directories=True)
         git_hash = repo.head.object.hexsha
-<<<<<<< HEAD
 
         # Save to the metadata
         self.dc.add_data_source(dict(git_hash=git_hash,
@@ -208,11 +155,6 @@
         compare = 'HEAD'
         if len(repo.git.diff(compare,
                              name_only=True)) > 0:
-=======
-        self.dc.add_data_source('general', 'git_hash', git_hash)
-        self.dc.add_data_source('general', 'program_name', __file__)
-        if len(repo.git.diff("HEAD")) > 0:
->>>>>>> 5b72b966
             print('The following files contain uncommitted changes:')
             print(repo.git.diff(compare, name_only=True))
             raise PermissionError(
@@ -414,7 +356,6 @@
         super().start_protocol()
 
     def end_protocol(self, *args, **kwargs):
-<<<<<<< HEAD
         """ Save tail position and dynamic parameters and terminate.
         """
         self.dc.add_data_source(self.data_acc_tailpoints.get_dataframe(),
@@ -424,14 +365,6 @@
         # temporary removal of dynamic log as it is not correct
         # self.dc.add_data_source(self.protocol_runner.dynamic_log.get_dataframe(),
         #                         name='stimulus_log')
-=======
-        self.dc.add_data_source('behaviour', 'tail',
-                                self.data_acc_tailpoints.get_dataframe())
-        self.dc.add_data_source('behaviour', 'vr',
-                                self.position_estimator.log.get_dataframe())
-        self.dc.add_data_source('stimulus', 'dynamic_parameters',
-                                 self.protocol.dynamic_log.get_dataframe())
->>>>>>> 5b72b966
         super().end_protocol(*args, **kwargs)
         try:
             self.position_estimator.reset()
@@ -443,22 +376,10 @@
         super().set_protocol(protocol)
         self.protocol.sig_protocol_started.connect(self.data_acc_tailpoints.reset)
 
-<<<<<<< HEAD
     def wrap_up(self, *args, **kwargs):
         super().wrap_up(*args, **kwargs)
         self.frame_dispatcher.terminate()
         print('Dispatcher process terminated')
-=======
-    def reconfigure_ui(self):
-        if isinstance(self.protocol, VRProtocol) and self.positionPlot is None:
-            self.positionPlot = StreamingPositionPlot(data_accumulator=self.protocol.dynamic_log)
-            self.monitoring_layout.addWidget(self.positionPlot)
-            self.gui_refresh_timer.timeout.connect(self.positionPlot.update)
-            self.stream_plot.add_stream(self.position_estimator.log,
-                                        self.position_estimator.log.header_list[1:])
-            self.stream_plot.add_stream(self.protocol.dynamic_log, ['dv'])
-
->>>>>>> 5b72b966
 
     def excepthook(self, exctype, value, tb):
         traceback.print_tb(tb)
@@ -476,7 +397,6 @@
     #     print(self.tracking_method._params.getValues())
     #     self.dc.add_data_source(self.tracking_method)
     #     # print(self.tracking_method._params.getValues())
-
 
 class SimulatedVRExperiment(Experiment):
     def __init__(self, *args, **kwargs):
