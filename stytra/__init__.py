--- conflicted
+++ resolved
@@ -213,14 +213,11 @@
         self.protocol.sig_protocol_started.connect(self.data_acc_tailpoints.reset)
 
     def end_protocol(self):
-<<<<<<< HEAD
-=======
         self.finished = True
         self.finished_sig.set()
         # self.camera.join(timeout=1)
         self.camera.terminate()
 
->>>>>>> cb3c729a
         self.frame_dispatcher.terminate()
         print('Frame dispatcher terminated')
 
@@ -235,7 +232,11 @@
         self.app.closeAllWindows()
         self.app.quit()
 
-<<<<<<< HEAD
+    def excepthook(self, exctype, value, traceback):
+        print(exctype, value, traceback)
+        self.finished_sig.set()
+        self.camera.terminate()
+        self.frame_dispatcher.terminate()
 
 class MovementRecordingExperiment(CameraExperiment):
     """ Experiment where the fish is recorded while it is moving
@@ -251,11 +252,4 @@
                                                       output_queue=self.record_queue,
                                                       framestart_queue=self.framestart_queue,
                                                       signal_start_rec=self.start_rec_sig,
-                                                      gui_framerate=30)
-=======
-    def excepthook(self, exctype, value, traceback):
-        print(exctype, value, traceback)
-        self.finished_sig.set()
-        self.camera.terminate()
-        self.frame_dispatcher.terminate()
->>>>>>> cb3c729a
+                                                      gui_framerate=30)