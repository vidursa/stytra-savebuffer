from stytra.experiments import Experiment
from stytra.experiments.tracking_experiments import (
    CameraExperiment,
    TrackingExperiment,
    SwimmingRecordingExperiment,
)
from stytra.calibration import CircleCalibrator

# imports for easy experiment building
from stytra.metadata import AnimalMetadata, GeneralMetadata
from stytra.stimulation import Protocol

from PyQt5.QtCore import QSize
from PyQt5.QtWidgets import QApplication
from PyQt5.QtGui import QIcon

import pkg_resources
import qdarkstyle


class Stytra:
    """ Stytra application instance. Contains the QApplication and
    constructs the appropriate experiment object for the specified
    parameters

    Parameters
    ==========
        protocols : list(Protocol)
            the protocols to be made available from the dropdown

        display_config : dict
            full_screen : bool
                displays the stimulus full screen on the secondary monitor, otherwise
                it is in a window
            window_size : tuple(int, int)
                optional specification of the size of the stimulus display area

        camera_config : dict
            video_file : str
                or
            type: str
                supported cameras are
                "ximea" (with the official API)
                "avt" (With the Pymba API)
                "spinnaker" (PointGray/FLIR)

            rotation: int
                how many times to rotate the camera image by 90 degrees to get the
                right orientation, matching the projector

            downsampling: int
                how many times to downsample the image (for some ximea cameras)

        tracking_config : dict
            preprocessing_method: str, optional
               "prefilter" or "bgsub"
            tracking_method: str
                one of "tail", "eyes", "fish"
            estimator: str
                for closed-loop experiments: either "vigor" or "lstm" for embedded experiments
                    or "fish" for freely-swimming ones

        recording_config : bool
            for video-recording experiments

        embedded : bool
            if not embedded, use circle calibrator
            to match the camera and projector

        dir_assets : str
            the location of assets used for stimulation (pictures, videos, models
            for closed loop etc.)

        dir_save : str
            directory where the experiment data will be saved

        metadata_animal : class
            subclass of AnimalMetadata adding information from a specific lab
            (species, genetic lines, pharmacological treatments etc.)

        metdata_general : class
            subclass of GeneralMetadata, containing lab-specific information
            (setup names, experimenter names...)

        record_stim_every: int
            if non-0 recodrds the displayed stimuli into an array which is
            saved alongside the other data.

        trigger : object
            a trigger object, synchronising stimulus presentation
            to imaging acquisition

    """

    def __init__(
        self,
        camera_config=None,
        tracking_config=None,
        recording_config=None,
        embedded=True,
        exec=True,
<<<<<<< HEAD
        **kwargs
=======
        scope_triggering=None,
        **kwargs,
>>>>>>> 301c5726
    ):

        app = QApplication([])
        app.setStyleSheet(qdarkstyle.load_stylesheet_pyqt5())
        class_kwargs = dict(
            app=app, calibrator=(CircleCalibrator() if not embedded else None)
        )
        class_kwargs.update(kwargs)


        if scope_triggering=='zmq':
            from stytra.triggering import ZmqTrigger
            class_kwargs['trigger'] = ZmqTrigger(port='5555')

        base = Experiment

        if camera_config is not None:
            base = CameraExperiment
            class_kwargs["camera_config"] = camera_config
            if tracking_config is not None:
                class_kwargs["tracking_config"] = tracking_config
                base = TrackingExperiment
            if recording_config:
                base = SwimmingRecordingExperiment

        app_icon = QIcon()
        for size in [32, 64, 128, 256]:
            app_icon.addFile(
                pkg_resources.resource_filename(__name__, "/icons/{}.png".format(size)),
                QSize(size, size),
            )
        app.setWindowIcon(app_icon)

        self.exp = base(**class_kwargs)

        self.exp.start_experiment()
        if exec:
            app.exec_()


if __name__ == "__main__":
    st = Stytra()<|MERGE_RESOLUTION|>--- conflicted
+++ resolved
@@ -99,12 +99,8 @@
         recording_config=None,
         embedded=True,
         exec=True,
-<<<<<<< HEAD
-        **kwargs
-=======
         scope_triggering=None,
         **kwargs,
->>>>>>> 301c5726
     ):
 
         app = QApplication([])
