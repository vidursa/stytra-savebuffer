--- conflicted
+++ resolved
@@ -16,18 +16,13 @@
 from stytra.collectors import DataCollector, HasPyQtGraphParams, \
     GeneralMetadata, FishMetadata
 from stytra.dbconn import put_experiment_in_db, Slacker
-<<<<<<< HEAD
-from stytra.gui.container_windows import SimpleExperimentWindow,\
-    CameraExperimentWindow, TailTrackingExperimentWindow
 from stytra.hardware.video import CameraControlParameters, VideoWriter
-from stytra.gui.stimulus_display import StimulusDisplayWindow
-
-=======
+
+
 from stytra.gui.container_windows import SimpleExperimentWindow, \
     CameraExperimentWindow, TailTrackingExperimentWindow, \
     EyeTrackingExperimentWindow
 from stytra.hardware.video import CameraControlParameters
->>>>>>> 85f6b1e5
 # imports for tracking
 from stytra.hardware.video import XimeaCamera, VideoFileSource
 from stytra.stimulation import ProtocolRunner, protocols
@@ -37,15 +32,10 @@
 from stytra.stimulation.protocols import Protocol
 from stytra.stimulation.stimulus_display import StimulusDisplayWindow
 from stytra.tracking import QueueDataAccumulator
-<<<<<<< HEAD
-from stytra.tracking.processes import CentroidTrackingMethod, FrameDispatcher, \
-    MovingFrameDispatcher, MovementDetectionParameters
-
-=======
 from stytra.tracking.interfaces import ThresholdEyeTrackingMethod, \
     CentroidTrackingMethod
-from stytra.tracking.processes import FrameDispatcher, MovingFrameDispatcher
->>>>>>> 85f6b1e5
+from stytra.tracking.processes import FrameDispatcher, MovingFrameDispatcher,\
+    MovementDetectionParameters
 from stytra.tracking.tail import trace_tail_angular_sweep, trace_tail_centroid
 
 from requests.exceptions import ConnectionError
@@ -233,11 +223,6 @@
             # the scanning can stop
             self.zmq_socket.send_json(self.protocol_runner.duration)
 
-        self.notifier.post_update("Experiment on setup " +
-                                  self.metadata.params['setup_name'] +
-                                  " started, it will finish in {}s, or at ".format(self.protocol_runner.duration) +
-                                  (datetime.datetime.now()+datetime.timedelta(seconds=float(self.protocol_runner.duration))).strftime("%H:%M:%S")
-                                  )
         self.protocol_runner.start()
 
     def end_protocol(self, save=True):
@@ -300,17 +285,13 @@
 
 
 class CameraExperiment(Experiment):
-<<<<<<< HEAD
-    def __init__(self, *args, video_file=None, camera_rotation=0, camera_queue_mb=100, **kwargs):
-=======
     """ General class for Experiment that need to handle a camera.
     It implements a view of frames from the camera in the control GUI, and the
     respective parameters.
     For debugging it can be used with a video read from file with the
     VideoFileSource class.
     """
-    def __init__(self, *args, video_file=None, **kwargs):
->>>>>>> 85f6b1e5
+    def __init__(self, *args, video_file=None, camera_rotation=0, camera_queue_mb=100, **kwargs):
         """
         :param video_file: if not using a camera, the video
         file for the test input
@@ -387,13 +368,8 @@
         self.finished_sig = Event()
         super().__init__(*args, **kwargs)
 
-<<<<<<< HEAD
-        self.tracking_method = CentroidTrackingMethod()
-
-=======
         self.tracking_method = tracking_method
         self.data_name = data_name
->>>>>>> 85f6b1e5
         self.frame_dispatcher = FrameDispatcher(in_frame_queue=
                                                 self.camera.frame_queue,
                                                 finished_signal=
@@ -416,16 +392,8 @@
         self.protocol_runner.sig_protocol_started.connect(
             self.data_acc.reset)
 
-<<<<<<< HEAD
-    def change_segment_numb(self):
-        print(self.tracking_method.params['n_segments'])
-        new_header = ['tail_sum'] + ['theta_{:02}'.format(i) for i in range(
-                            self.tracking_method.params['n_segments'])]
-        self.data_acc_tailpoints.reset(header_list=new_header)
-=======
         # start frame dispatcher process:
         self.frame_dispatcher.start()
->>>>>>> 85f6b1e5
 
     def send_new_parameters(self):
         """ Called upon gui timeout, put tracking parameters in the relative
@@ -436,15 +404,9 @@
              self.tracking_method.get_clean_values())
 
     def make_window(self):
-<<<<<<< HEAD
-        self.window_main = TailTrackingExperimentWindow(experiment=self)
-        self.window_main.show()
-        self.go_live()
-=======
         """ Make experiment GUI, defined in instances depending on tracking.
         """
         pass
->>>>>>> 85f6b1e5
 
     def start_protocol(self):
         """ Reset data accumulator when starting the protocol.
@@ -540,19 +502,10 @@
         self.window_main = EyeTrackingExperimentWindow(experiment=self)
         self.window_main.show()
 
+
 class VRExperiment(TailTrackingExperiment):
     def __init__(self, *args, **kwargs):
         super().__init__(*args, **kwargs)
-
-
-# Randomp piece of code for motion estimation:
-        # if motion_estimation == 'LSTM':
-        #     lstm_name = motion_estimation_parameters['model']
-        #     del motion_estimation_parameters['model']
-        #     self.position_estimator = LSTMLocationEstimator(self.data_acc_tailpoints,
-        #                                                     self.asset_folder + '/' +
-        #                                                     lstm_name,
-        #                                                     **motion_estimation_parameters)
 
 
 # class SimulatedVRExperiment(Experiment):
