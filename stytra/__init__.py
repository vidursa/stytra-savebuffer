--- conflicted
+++ resolved
@@ -102,12 +102,9 @@
 
     def __init__(
         self,
-<<<<<<< HEAD
-=======
         camera=None,
         tracking=None,
         recording=None,
->>>>>>> 043502ed
         exec=True,
         **kwargs
     ):
@@ -142,12 +139,7 @@
 
         base = Experiment
 
-<<<<<<< HEAD
-        # Euristics for the correct experiment:
-        if "camera_config" in class_kwargs.keys():
-=======
         if "camera" in class_kwargs.keys():
->>>>>>> 043502ed
             base = CameraExperiment
             if "tracking" in class_kwargs.keys():
                 base = TrackingExperiment
