--- conflicted
+++ resolved
@@ -9,72 +9,10 @@
 import psutil
 from numba import jit
 
-<<<<<<< HEAD
 from arrayqueues.processes import FrameProcessor
 from arrayqueues.shared_arrays import ArrayQueue, TimestampedArrayQueue
-from stytra.tracking.tail import trace_tail_centroid,\
-                                 trace_tail_angular_sweep
-
-from stytra.collectors import HasPyQtGraphParams
-import math
-
-
-class FrameProcessingMethod(HasPyQtGraphParams):
-    """ The class for parametrisation of various tail and fish tracking methods
-    """
-    def __init__(self, **kwargs):
-        super().__init__(**kwargs)
-        for child in self.params.children():
-            self.params.removeChild(child)
-
-        standard_params_dict = dict(image_scale=1.0,
-                                    filter_size=0)
-
-        for key in standard_params_dict.keys():
-            self.set_new_param(key, standard_params_dict[key])
-
-        self.tracked_variables = []
-
-
-class TailTrackingMethod(FrameProcessingMethod):
-    """ General tail tracking method.
-    """
-    def __init__(self):
-        super().__init__(name='tracking_tail_params')
-        # TODO maybe getting default values here:
-        standard_params_dict = dict(n_segments=20,
-                                    function={'values': ['centroid',
-                                                         'angle_sweep'],
-                                              'value': 'centroid',
-                                              'type': 'list',
-                                              'readonly': True},
-                                    color_invert=True,
-                                    tail_start={'value': (440, 225),
-                                                'visible': False},
-                                    tail_length={'value': (-250, 30),
-                                                 'visible': False})
-
-        for key, value in standard_params_dict.items():
-            self.set_new_param(key, value)
-
-
-class CentroidTrackingMethod(TailTrackingMethod):
-    """ Center-of-mass method to find consecutive segments.
-    """
-    def __init__(self):
-        super().__init__()
-        standard_params_dict = dict(window_size=dict(value=30,
-                                                     suffix=' pxs',
-                                                     type='float',
-                                                     limits=(2, 100)))
-
-        for key, value in standard_params_dict.items():
-            self.set_new_param(key, value)
-=======
-from stytra.hardware.video import FrameProcessor
 from stytra.tracking.tail import trace_tail_centroid, trace_tail_angular_sweep
 from stytra.tracking.eyes import trace_eyes
->>>>>>> 85f6b1e5
 
 
 class FrameDispatcher(FrameProcessor):
@@ -95,7 +33,7 @@
 
         self.frame_queue = in_frame_queue
         self.gui_queue = TimestampedArrayQueue()  # GUI queue for displaying the image
-        self.output_queue = Queue()  # queue for processing output (e.g., pos)
+        self.output_queue = TimestampedArrayQueue()  # queue for processing output (e.g., pos)
         self.processing_parameters = None
 
         self.finished_signal = finished_signal
@@ -105,8 +43,7 @@
         self.processing_parameter_queue = processing_parameter_queue
 
         self.dict_tracking_functions = dict(angle_sweep=trace_tail_angular_sweep,
-                                            centroid=trace_tail_centroid,
-                                            eye_threshold=trace_eyes)
+                                            centroid=trace_tail_centroid)
 
     def process_internal(self, frame):
         """ Apply processing function to current frame with
