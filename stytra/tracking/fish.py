--- conflicted
+++ resolved
@@ -174,7 +174,7 @@
             for i, ta in enumerate(tail_angles):
                 res2['tail_{:02d}'.format(i)] = ta
             if diagnostics:
-                draw_fish_old(display, res, params)
+                draw_fish(display, res, params)
             measurements.append(res2)
     if diagnostics:
         return measurements, np.vstack([display, diag_image])
@@ -246,7 +246,6 @@
     return measurements
 
 
-
 def fish_start(mask):
     mom = cv2.moments(cv2.erode(mask,np.ones((7,7), dtype=np.uint8)))
     if mom['m00'] == 0:
@@ -258,108 +257,10 @@
 
 
 
-<<<<<<< HEAD
-@jit(nopython=True, cache=True)
-def _next_segment(fc, xm, ym, dx, dy, r, m):
-    """ Find the enpoint of the next tail segment
-    by calculating the moments in a look-ahead area
-
-    :param fc:
-    :param xm:
-    :param ym:
-    :param dx:
-    :param dy:
-    :param r:
-    :param m:
-    :return:
-    """
-    y_max, x_max = fc.shape
-    xs = min(max(int(round(xm + dx - r / 2)), 0), x_max)
-    xe = min(max(int(round(xm + dx + r / 2)), 0), x_max)
-    ys = min(max(int(round(ym + dy - r / 2)), 0), y_max)
-    ye = min(max(int(round(ym + dy + r / 2)), 0), y_max)
-
-    if xs == xe and ys == ye:
-        return -1, -1, 0, 0, 0
-
-    acc = 0
-    acc_x = 0
-    acc_y = 0
-    for x in range(xs, xe):
-        for y in range(ys, ye):
-            acc_x += x * fc[y, x]
-            acc_y += y * fc[y, x]
-            acc += fc[y, x]
-
-    if acc == 0:
-        return -1, -1, 0, 0, 0
-
-    mn_y = acc_y / acc - ym
-    mn_x = acc_x / acc - xm
-
-    a = np.sqrt(mn_y ** 2 + mn_x ** 2) / m
-
-    if a == 0:
-        return -1, -1, 0, 0, 0
-
-    dx = mn_x / a
-    dy = mn_y / a
-
-    return xm + dx, ym + dy, dx, dy, acc
-
-
-@jit(nopython=True, cache=True)
-def find_fish_midline(im, xm, ym, angle, r=9, m=3, n_points_max=20, n_points_begin=2):
-    """ Finds a midline for a fish image, with the starting point and direction
-    found by the fish start function
-    it goes first a bit in the direction of the tail, and then back,
-     so the starting point is refined
-
-    :param im:
-    :param xm:
-    :param ym:
-    :param angle:
-    :param r:
-    :param m:
-    :param n_points_max:
-    :param n_points_begin:
-    :return:
-    """
-    dx = np.cos(angle) * m
-    dy = np.sin(angle) * m
-
-    # go towards the midling
-    for i in range(n_points_begin):
-        xm, ym, dx, dy, acc = _next_segment(im, xm, ym, dx, dy, r, m)
-
-    # turn back
-    dx = -dx
-    dy = -dy
-    # and follow the midline to the new beginning (stop when the fish ends)
-    n_steps = 15
-    for i in range(n_steps):
-        xm, ym, dx, dy, acc = _next_segment(im, xm, ym, dx, dy, r, m)
-        if ym+dy>=im.shape[0] or xm+dx>=im.shape[1]:
-            break
-        elif im[int(ym+dy), int(xm+dx)] ==0:
-            break
-
-    # turn again and find the whole tail
-    dx = -dx
-    dy = -dy
-    points = [(xm, ym, 0)]
-    for i in range(1, n_points_max):
-        xm, ym, dx, dy, acc = _next_segment(im, xm, ym, dx, dy, r, m)
-        if xm > 0:
-            points.append((xm, ym, acc))
-
-    return points
-=======
 if __name__ == '__main__':
     test = np.zeros((100, 100), dtype=np.uint8)
     test[10:20, 10:20] = 255
     ms, contours, orn = cv2.findContours(test.copy(),
                                          cv2.RETR_EXTERNAL,
                                          cv2.CHAIN_APPROX_NONE)
-    print(len(contours))
->>>>>>> 4557ccd2
+    print(len(contours))