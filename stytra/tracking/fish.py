--- conflicted
+++ resolved
@@ -11,11 +11,8 @@
 from scipy.linalg import block_diag
 
 import logging
-<<<<<<< HEAD
+from lightparam import Param, Parametrized
 from stytra.tracking.simple_kalman import SimpleKalman
-=======
-from lightparam import Param, Parametrized
->>>>>>> 38df04e4
 
 
 class FishTrackingMethod(ParametrizedImageproc):
@@ -306,13 +303,8 @@
         self.f.P = np.diag(np.ravel(np.column_stack((uncertanties, uncertanties))))
 
         self.f.Q = block_diag(
-<<<<<<< HEAD
             *[  np.array([[0., 0.],
-                          [0., uc*pred_coef]])
-=======
-            *[
-                np.array([[0., 0.], [0., uc * pred_coef]])
->>>>>>> 38df04e4
+                          [0., pred_coef]])
                 # filterpy.common.Q_discrete_white_noise(2, 0.01, uc * pred_coef)
                 for uc in uncertanties
             ]
@@ -376,11 +368,9 @@
     return np.array([x0, y0])
 
 
-<<<<<<< HEAD
-# Utilities for drawing circlses.
-
-=======
->>>>>>> 38df04e4
+
+# Utilities for drawing circles.
+
 @jit(nopython=True)
 def _symmetry_points(x0, y0, x, y):
     return [
@@ -443,12 +433,8 @@
         if image[y, x] < min_val:
             min_val = image[y, x]
             min_point = (x, y)
-<<<<<<< HEAD
-    return np.arctan2(min_point[1]-centre_int[1], min_point[0]-centre_int[0])
+    return np.arctan2(min_point[1] - centre_int[1], min_point[0] - centre_int[0])
 
 @jit(nopython=True)
 def _minimal_angle_dif(th_old, th_new):
-    return th_old + np.mod(th_new - th_old + np.pi, np.pi * 2) - np.pi
-=======
-    return np.arctan2(min_point[1] - centre_int[1], min_point[0] - centre_int[0])
->>>>>>> 38df04e4
+    return th_old + np.mod(th_new - th_old + np.pi, np.pi * 2) - np.pi