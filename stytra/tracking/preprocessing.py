"""
    Preprocessing functions, take the current image, some state (optional,
    used for backgorund subtraction) and parameters and return the processed image

"""
import cv2

from stytra.tracking import ParametrizedImageproc
import numpy as np

class PreprocMethod(ParametrizedImageproc):
    def __init__(self):
        super().__init__()
        self.add_params(display_processed=False)


class Prefilter(PreprocMethod):

    def __init__(self):
        super().__init__()
        self.add_params(filter_size=0, image_scale=dict(type="float", value=0.5, limits=(0.01, 1.0)), color_invert=False)

    # We have to rely on class methods here, as Parametrized objects can only
    # live in the main process
    @classmethod
    def process(
        cls,
        im,
        state=None,
        image_scale=1,
        filter_size=0,
        color_invert=False,
        **extraparams
    ):
        """ Optionally resizes, smooths and inverts the image

        :param im:
        :param state:
        :param filter_size:
        :param image_scale:
        :param color_invert:
        :return:
        """
        if image_scale != 1:
            im = cv2.resize(
                im, None, fx=image_scale, fy=image_scale, interpolation=cv2.INTER_AREA
            )
        if filter_size > 0:
            im = cv2.boxFilter(im, -1, (filter_size, filter_size))
        if color_invert:
            im = 255 - im

        return im, None


class BgSubState:
    """  A class which implements simple backgorund sutraction by keeping a
    the background model in a circular buffer

    """

    def __init__(self, im, n_mean):
        self.collected_images = np.empty((n_mean,) + im.shape, im.dtype)
        self.i = 0
        self.n_collected = 0
        self.n_mean = n_mean

    def update(self, im):
        self.collected_images[self.i, :, :] = im
        self.i = (self.i + 1) % self.n_mean
        self.n_collected = min(self.n_collected + 1, self.n_mean)

    def subtract(self, im):
        return cv2.absdiff(im, np.mean(self.collected_images[: self.n_collected, :, :]))

    def reset(self):
        self.n_collected = 0


<<<<<<< HEAD
class BackgorundSubtractor(ParametrizedImageproc):
=======
class BackgorundSubtractor(PreprocMethod):

>>>>>>> 8e83ad17
    def __init__(self):
        super().__init__()
        self.add_params(n_mean=100, image_scale=dict(type="float", value=0.5, limits=(0.01, 1.0)))
        self.collected_images = None

    @classmethod
    def process(cls, im, state=None, n_mean=100, image_scale=1, **extraparams):
        if image_scale != 1:
            im = cv2.resize(
                im, None, fx=image_scale, fy=image_scale, interpolation=cv2.INTER_AREA
            )
        if state is None or state.n_mean != n_mean:
            state = BgSubState(im, n_mean)
        state.update(im)
<<<<<<< HEAD
        return state.subtract(im), state
=======
        return state.subtract(im), state

class CVSubtractorState:
    def __init__(self, method, threshold):
        self.method = method
        self.threshold = threshold
        if method == "knn":
            self.subtractor = cv2.createBackgroundSubtractorKNN(dist2Threshhold=threshold, detectShadows=False)
        else:
            self.subtractor = cv2.createBackgroundSubtractorMOG2(varThreshold=threshold, detectShadows=False)

    def update(self, im):
        return self.subtractor.apply(im)

class CV2BgSub(PreprocMethod):

    def __init__(self):
        super().__init__()
        self.add_params(method=dict(type="list", value="mog2", values=["knn", "mog2"]), threshold=128)
        self.collected_images = None

    @classmethod
    def process(cls, im, state=None, method="mog2", image_scale=1, threshold=128, **extraparams):
        if state is None or state.method != method or state.threshold!=threshold:
            state = CVSubtractorState(method, threshold)
        return state.update(im), state
>>>>>>> 8e83ad17
<|MERGE_RESOLUTION|>--- conflicted
+++ resolved
@@ -77,12 +77,8 @@
         self.n_collected = 0
 
 
-<<<<<<< HEAD
-class BackgorundSubtractor(ParametrizedImageproc):
-=======
 class BackgorundSubtractor(PreprocMethod):
 
->>>>>>> 8e83ad17
     def __init__(self):
         super().__init__()
         self.add_params(n_mean=100, image_scale=dict(type="float", value=0.5, limits=(0.01, 1.0)))
@@ -97,9 +93,6 @@
         if state is None or state.n_mean != n_mean:
             state = BgSubState(im, n_mean)
         state.update(im)
-<<<<<<< HEAD
-        return state.subtract(im), state
-=======
         return state.subtract(im), state
 
 class CVSubtractorState:
@@ -125,5 +118,4 @@
     def process(cls, im, state=None, method="mog2", image_scale=1, threshold=128, **extraparams):
         if state is None or state.method != method or state.threshold!=threshold:
             state = CVSubtractorState(method, threshold)
-        return state.update(im), state
->>>>>>> 8e83ad17
+        return state.update(im), state