from PyQt5.QtCore import QRect
from PyQt5.QtGui import QBrush, QColor

import numpy as np

from stytra.stimulation.stimuli import (
    DynamicStimulus,
    BackgroundStimulus,
    CircleStimulus,
    PositionStimulus,
    InterpolatedStimulus,
)


class ClosedLoop1D(BackgroundStimulus, InterpolatedStimulus, DynamicStimulus):
    """
    Vigor-based closed loop stimulus. Velocity is assumend to be calculated
    with the

    The parameters can change in time if the df_param is supplied which
    specifies their values in time.

    Parameters
    ----------
    base_vel:
        the velocity of the background when the stimulus is not moving
    gain:
        the closed-loop gain, a gain of 1 approximates
        the freely-swimming behaviour
    lag:
        how much extra delay is provided in the closed loop
    shunting: bool
        if true, when the fish stops swimming its infulence on the
        background motion stops, immediately independent of lag
    swimming_threshold: float
        the velocity at which the fish is considered to be performing
        a bout
    fixed_vel: float
        if not None, fixed velocity for the stimulus when fish swims
    """

    def __init__(
        self,
        *args,
        base_vel=10,
        gain=1,
        lag=0,
        shunting=False,
        swimming_threshold=0.2 * -30,
        max_vel=40,
        fixed_vel=None,
        **kwargs
    ):
        super().__init__(*args, **kwargs)
        self.name = "closed loop 1D"
<<<<<<< HEAD
        self.fish_vel = 0
        self.dynamic_parameters = ["vel", "base_vel",
                                   "gain", "lag", "fish_swimming"]
=======
        self.fish_velocity = 0
        self.dynamic_parameters = ["vel", "base_vel", "gain", "lag", "fish_swimming"]
>>>>>>> 043502ed
        self.base_vel = base_vel
        self.fish_vel = 0
        self.vel = base_vel
        self.lag = lag
        self.gain = gain
        self.swimming_threshold = swimming_threshold
        self.fish_swimming = False
        self.shunting = shunting
        self.shunted = False
        self.fixed_vel = fixed_vel  # fixed forward velocity
        self.max_vel = max_vel

        self.bout_start = None
        self.bout_stop = None

        self._past_t = 0

    def update(self):
        """
        Here we use fish velocity to change velocity of gratings.
        """
        super().update()

        self.fish_vel = self._experiment.estimator.get_velocity(lag=self.lag)

        if self.base_vel == 0:
            self.shunted = False
            self.fish_swimming = False

        if (
            self.shunting
            and self.fish_swimming
            and self.fish_vel > self.swimming_threshold
        ):
            self.shunted = True

        # If estimated velocity greater than threshold
        # the fish is performing a bout:
        if self.fish_vel < self.swimming_threshold:  # if bouting:
            self.fish_swimming = True

            if self.bout_start is None:
                self.bout_start = self._elapsed
            self.bout_stop = None
        else:  # if not bouting:
            self.bout_start = None
            if self.bout_stop is None:
                self.bout_stop = self._elapsed

            self.fish_swimming = False

        if self.fixed_vel is None:
            self.vel = int(not self.shunted) * (
                self.base_vel - self.fish_vel * self.gain * int(self.fish_swimming)
            )
        else:
            if self.fish_swimming and not self.base_vel == 0:
                self.vel = self.fixed_vel
            else:
                self.vel = self.base_vel

        #self.vel = min(self.vel, self.max_vel)  # set maximum possible
        # velocit

        self.x += self._dt * self.vel


class CalibratingClosedLoop1D(BackgroundStimulus, InterpolatedStimulus,
                              DynamicStimulus):
    """
    Vigor-based closed loop stimulus. Velocity is assumend to be calculated
    with the

    The parameters can change in time if the df_param is supplied which
    specifies their values in time.

    Parameters
    ----------
    base_vel:
        the velocity of the background when the stimulus is not moving
    swimming_threshold: float
        the velocity at which the fish is considered to be performing
        a bout
    """

    def __init__(
        self,
        *args,
        base_vel=10,
        swimming_threshold=-5,
        max_vel=40,
        **kwargs
    ):
        super().__init__(*args, **kwargs)
        self.name = "closed loop 1D"
        self.fish_vel = 0
        self.dynamic_parameters = ["vel", "base_vel", "fish_swimming",
                                   ]
        self.base_vel = base_vel
        self.fish_vel = 0
        self.vel = base_vel
        self.target_vel = -15  # target velocity for the calibration

        self.swimming_threshold = swimming_threshold
        self.fish_swimming = False
        self.max_vel = max_vel

        self.bout_start = None
        self.bout_stop = None
        self.bout_counter = None
        self.bout_peak_vel = 0
        self.bout_vel_list = []

        self._past_t = 0

    def update(self):
        """
        Here we use fish velocity to change velocity of gratings.
        """
        super().update()

        self.fish_vel = self._experiment.estimator.get_velocity()

        # if self.base_vel == 0:
        #     self.fish_swimming = False  # cut reafference when gratings are
        #  not moving

        # If estimated velocity greater than threshold
        # the fish is performing a bout:

        if self.fish_vel < self.swimming_threshold:  # if bouting:
            self.fish_swimming = True

            # If we are at the beginning of a bout:
            if self.bout_start is None:
                self.bout_stop = None
                self.bout_start = self._elapsed
                self.bout_counter += 1

            # Update peak velocity for this bout:
            self.bout_peak_vel = max(self.bout_peak_vel, self.fish_vel)

        else:  # if not bouting:
            if self.bout_stop is None:
                self.bout_start = None
                self.bout_stop = self._elapsed

                # Update list with peak velocities and reset current peak vel:
                self.bout_vel_list.append(self.bout_peak_vel)
                self.bout_peak_vel = 0

                # After some number of bouts, update estimator gain:

                if len(self.bout_vel_list) > 10:
                    median_peak_vel = np.median(self.bout_vel_list)
                    gain = self.target_vel / median_peak_vel
                    self._experiment.estimator.base_gain = gain

            self.fish_swimming = False

        self.vel = self.base_vel - self.fish_vel * int(self.fish_swimming)

        self.vel = np.min(self.vel, self.max_vel)  # set maximum vel possible

        self.x += self._dt * self.vel


class PerpendicularMotion(BackgroundStimulus, InterpolatedStimulus, DynamicStimulus):
    """ A stimulus which is always kept perpendicular to the fish

    """

    def update(self):
        x, y, theta = self._experiment.estimator.get_position()
        if np.isfinite(theta):
            self.theta = theta
        super().update()


class FishTrackingStimulus(PositionStimulus):
    def update(self):
        y, x, theta = self._experiment.estimator.get_position()
        if np.isfinite(theta):
            self.x = x
            self.y = y
            self.theta = theta
        super().update()


class CenteringWrapper(PositionStimulus):
    """ A meta-stimulus which turns on centering if the fish
    veers too much towrds the edge

    """

    def __init__(self, stimulus, centering, margin=200, **kwargs):
        super().__init__(**kwargs)
        self.margin = margin ** 2
        self.stimulus = stimulus
        self.active = self.stimulus
        self.centering = centering
        self.xc = 320
        self.yc = 240
        self.duration = self.stimulus.duration

    def initialise_external(self, experiment):
        super().initialise_external(experiment)
        self.stimulus.initialise_external(experiment)
        self.centering.initialise_external(experiment)

    def update(self):
        y, x, theta = self._experiment.estimator.get_position()
        if x < 0 or ((x - self.xc) ** 2 + (y - self.yc) ** 2) > self.margin:
            self.active = self.centering
        else:
            self.active = self.stimulus
        self.active._elapsed = self._elapsed
        self.active.update()

    def paint(self, p, w, h):
        self.xc, self.yc = w / 2, h / 2
        p.setBrush(QBrush(QColor(0, 0, 0)))
        p.drawRect(QRect(-1, -1, w + 2, h + 2))
        self.active.paint(p, w, h)


class TrackingStimulus(CircleStimulus):
    def update(self):
        self.x, self.y, _ = self._experiment.estimator.get_position()
        super().update()<|MERGE_RESOLUTION|>--- conflicted
+++ resolved
@@ -53,14 +53,9 @@
     ):
         super().__init__(*args, **kwargs)
         self.name = "closed loop 1D"
-<<<<<<< HEAD
         self.fish_vel = 0
         self.dynamic_parameters = ["vel", "base_vel",
                                    "gain", "lag", "fish_swimming"]
-=======
-        self.fish_velocity = 0
-        self.dynamic_parameters = ["vel", "base_vel", "gain", "lag", "fish_swimming"]
->>>>>>> 043502ed
         self.base_vel = base_vel
         self.fish_vel = 0
         self.vel = base_vel
