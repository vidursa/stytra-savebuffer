--- conflicted
+++ resolved
@@ -395,14 +395,8 @@
 
 class CenteringWrapper(ConditionalWrapper):
     def __init__(self, stimulus, *args, centering_stimulus=None, margin=400, **kwargs):
-<<<<<<< HEAD
         super().__init__(*args, stim_true=stimulus,
-                         stim_false=centering_stimulus or RadialSineStimulus(stimulus.duration),
-=======
-        super().__init__(*args, stim_false=stimulus,
-                         stim_true=centering_stimulus or RadialSineStimulus(
-                             duration=stimulus.duration),
->>>>>>> 575bd275
+                         stim_false=centering_stimulus or RadialSineStimulus(duration=stimulus.duration),
                          **kwargs)
         self.name = "centering"
         self.margin = margin ** 2
