--- conflicted
+++ resolved
@@ -7,11 +7,8 @@
 import pims
 from stytra.stimulation.backgrounds import existing_file_background
 
-<<<<<<< HEAD
-
-
-=======
->>>>>>> 85f6b1e5
+
+
 from itertools import product
 
 from bouter.angles import rot_mat
@@ -152,7 +149,6 @@
 
     def update(self):
         for attr in ['x', 'y', 'theta']:
-            print(attr, getattr(self, attr))
             try:
                 setattr(self, attr, np.interp(self._elapsed, self.motion.t, self.motion[attr]))
 
@@ -312,12 +308,8 @@
 
         # Get background image from folder:
         self._qbackground = qimage2ndarray.array2qimage(
-<<<<<<< HEAD
-            existing_file_background(self._experiment.asset_dir + '/' + self.background))
-=======
-            existing_file_background(self._experiment.asset_folder + '/' +
+            existing_file_background(self._experiment.asset_dir + '/' +
                                      self.background))
->>>>>>> 85f6b1e5
 
     def get_unit_dims(self, w, h):
         """ Update dimensions of the current background image.
@@ -329,7 +321,6 @@
         p.drawImage(point, self._qbackground)
 
 
-# TODO why MovingSeamlessStimulus do not include MovingStimulus?
 class SeamlessGratingStimulus(MovingSeamlessStimulus, MovingStimulus):
     """ Class for moving a grating pattern.
     """
@@ -570,7 +561,8 @@
 
 
 class ShockStimulus(Stimulus):
-    def __init__(self, **kwargs):
+    def __init__(self, burst_freq=100, pulse_amp=3., pulse_n=5,
+                 pulse_dur_ms=2, pyboard=None, **kwargs):
         """
         Burst of electric shocks through pyboard (Anki's code)
         :param burst_freq: burst frequency (Hz)
@@ -586,13 +578,7 @@
 
         super().__init__(**kwargs)
         self.name = 'shock'
-
-    def start(self):
-        burst_freq = 100
-        pulse_amp = 3.
-        pulse_n = 1
-        pulse_dur_ms = 5
-        pyboard = self._experiment.pyb
+        # assert isinstance(pyboard, PyboardConnection)
         self._pyb = pyboard
         self.burst_freq = burst_freq
         self.pulse_dur_ms = pulse_dur_ms
@@ -600,26 +586,14 @@
         self.pulse_amp_mA = pulse_amp
 
         # Pause between shocks in the burst in ms:
-        self.pause = 1000 / burst_freq - pulse_dur_ms
-
-        amp_dac = str(int(255 * pulse_amp / 3.5))
+        self.pause = 1000/burst_freq - pulse_dur_ms
+
+        amp_dac = str(int(255*pulse_amp/3.5))
         pulse_dur_str = str(pulse_dur_ms).zfill(3)
         self.mex = str('shock' + amp_dac + pulse_dur_str)
+
+    def start(self):
         for i in range(self.pulse_n):
             self._pyb.write(self.mex)
             print(self.mex)
-<<<<<<< HEAD
-        self.elapsed = 1
-=======
-
-        self.elapsed = 1
-
-
-if __name__ == '__main__':
-    from stytra.hardware.serial import PyboardConnection
-    pyb = PyboardConnection(com_port='COM3')
-    stim = ShockStimulus(pyboard=pyb, burst_freq=1, pulse_amp=3.5,
-                         pulse_n=10, pulse_dur_ms=5)
-    stim.start()
-    del pyb
->>>>>>> 85f6b1e5
+        self.elapsed = 1