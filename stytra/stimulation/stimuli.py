--- conflicted
+++ resolved
@@ -28,12 +28,7 @@
         self._elapsed = 0.0
         self.duration = duration
         self.name = ''
-<<<<<<< HEAD
-        self._calibrator = None
-        self._asset_folder = None
-=======
         self._experiment= None
->>>>>>> 36506ecf
 
     def get_state(self):
         """ Returns a dictionary with stimulus features
@@ -54,19 +49,11 @@
     def initialise_external(self, experiment):
         """ Functions that initiate each stimulus,
         gets around problems with copying
-<<<<<<< HEAD
-        :param calibrator: calibrator for monitor dimensions
-        :param asset_folder: folder with stimulus files
-        """
-        self._calibrator = calibrator
-        self._asset_folder = asset_folder
-=======
 
         :param experiment: the experiment object to which link the simulus
         :return: None
         """
         self._experiment = experiment
->>>>>>> 36506ecf
 
 
 class DynamicStimulus(Stimulus):
@@ -157,13 +144,8 @@
 
     def paint(self, p, w, h):
         # draw the black background
-<<<<<<< HEAD
-        if self._calibrator is not None:
-            mm_px = self._calibrator.params['mm_px']
-=======
         if self._experiment.calibrator is not None:
             mm_px = self._experiment.calibrator.mm_px
->>>>>>> 36506ecf
         else:
             mm_px = 1
 
@@ -204,22 +186,14 @@
         self.grating_color = grating_color
 
     def get_unit_dims(self, w, h):
-<<<<<<< HEAD
-        return self.grating_period / max(self._calibrator.params['mm_px'], 0.0001), max(w, h)
-=======
         return self.grating_period / max(self._experiment.calibrator.mm_px, 0.0001), max(w, h)
->>>>>>> 36506ecf
 
     def draw_block(self, p, point, w, h):
         p.setPen(Qt.NoPen)
         p.setRenderHint(QPainter.Antialiasing)
         p.setBrush(QBrush(QColor(*self.grating_color)))
         p.drawRect(point.x(), point.y(),
-<<<<<<< HEAD
-                   int(self.grating_period / (2 * max(self._calibrator.params['mm_px'], 0.0001))),
-=======
                    int(self.grating_period / (2 * max(self._experiment.calibrator.mm_px, 0.0001))),
->>>>>>> 36506ecf
                    w)
 
 
@@ -238,33 +212,20 @@
         p.setBrush(QBrush(QColor(0, 0, 0)))
         p.drawRect(QRect(-1, -1, w + 2, h + 2))
 
-<<<<<<< HEAD
-        grating_width = self.grating_period/max(self._calibrator.params['mm_px'], 0.0001) # in pixels
-=======
         grating_width = self.grating_period/max(self._experiment.calibrator.mm_px, 0.0001) # in pixels
->>>>>>> 36506ecf
         p.setBrush(QBrush(QColor(*self.grating_color)))
 
         if self.grating_orientation == 'horizontal':
             n_gratings = int(np.round(w / grating_width + 2))
-<<<<<<< HEAD
-            start = -self.y / self._calibrator.params['mm_px'] - \
-                    np.floor((-self.y / self._calibrator.params['mm_px']) / grating_width + 1) * grating_width
-=======
             start = -self.y / self._experiment.calibrator.mm_px - \
                     np.floor((-self.y / self._experiment.calibrator.mm_px) / grating_width + 1) * grating_width
->>>>>>> 36506ecf
 
             for i in range(n_gratings):
                 p.drawRect(-1, int(round(start)), w+2, grating_width/2)
                 start += grating_width
         else:
             n_gratings = int(np.round(h / grating_width + 2))
-<<<<<<< HEAD
-            start = self.x / self._calibrator.params['mm_px'] - \
-=======
             start = self.x / self._experiment.calibrator.mm_px - \
->>>>>>> 36506ecf
                     np.floor(self.x / grating_width) * grating_width
             for i in range(n_gratings):
                 p.drawRect(int(round(start)), -1, grating_width / 2, h+2)
@@ -338,15 +299,9 @@
 
     def initialise_external(self, *args, **kwargs):
         super().initialise_external(*args, **kwargs)
-<<<<<<< HEAD
-        print(self._asset_folder +
-              '/' + self.video_path)
-        self._video_seq = pims.Video(self._asset_folder +
-=======
         print(self._experiment.asset_folder +
               '/' + self.video_path)
         self._video_seq = pims.Video(self._experiment.asset_folder +
->>>>>>> 36506ecf
                                      '/' + self.video_path)
 
         self._current_frame = self._video_seq.get_frame(self.i_frame)
@@ -411,11 +366,7 @@
 
     def update(self):
         dt = (self._elapsed - self._past_t)
-<<<<<<< HEAD
-        self.fish_velocity = self._fish_motion_estimator.get_velocity()
-=======
         self.fish_velocity = self._experiment.fish_motion_estimator.get_velocity()
->>>>>>> 36506ecf
         if self.base_vel == 0:
             self.shunted = False
             self.fish_swimming = False
