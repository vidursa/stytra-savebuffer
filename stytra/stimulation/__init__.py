--- conflicted
+++ resolved
@@ -190,9 +190,3 @@
     def update_list(self, data):
         self.check_start()
         self.stored_data.append(data)
-
-<<<<<<< HEAD
-    def reset(self):
-        self.stored_data = []
-=======
->>>>>>> d791e097
