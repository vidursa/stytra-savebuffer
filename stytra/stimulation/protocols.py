from stytra.stimulation.stimuli import Pause, \
    ShockStimulus, SeamlessGratingStimulus, VideoStimulus, \
    SeamlessWindmillStimulus, VRMotionStimulus, FullFieldPainterStimulus
# , ClosedLoop1D_variable_motion,
from stytra.stimulation.backgrounds import existing_file_background
import pandas as pd
import numpy as np
from stytra.collectors import Accumulator, HasPyQtGraphParams

from itertools import product

from copy import deepcopy


class Protocol(HasPyQtGraphParams):
    name = ''

    def __init__(self):
        super().__init__(name='stimulus_protocol_params')

        for child in self.params.children():
            self.params.removeChild(child)

        standard_params_dict = {'name': self.name,
                                'n_repeats': 1,
                                'pre_pause': 0.,
                                'post_pause': 0.}

        for key in standard_params_dict.keys():
            self.set_new_param(key, standard_params_dict[key])

    def get_stimulus_list(self):
        """ Generate protocol from specified parameters
        """
        main_stimuli = self.get_stim_sequence()
        stimuli = []
        if self.params['pre_pause'] > 0:
            stimuli.append(Pause(duration=self.params['pre_pause']))

        for i in range(max(self.params['n_repeats'], 1)):
            stimuli.extend(deepcopy(main_stimuli))

        if self.params['post_pause'] > 0:
            stimuli.append(Pause(duration=self.params['post_pause']))

        return stimuli

    def get_stim_sequence(self):
        """ Get the stimulus list for each different protocol
        """
        return [Pause()]


class NoStimulation(Protocol):
    """ A void protocol.
    """
    name = 'no_stimulation'

    def __init__(self):
        super().__init__()

        standard_params_dict = {'duration': 5}

        for key in standard_params_dict.keys():
            self.set_new_param(key, standard_params_dict[key])

    def get_stim_sequence(self):
        stimuli = []

        stimuli.append(Pause(duration=self.params['duration']))

        return stimuli


class FlashProtocol(Protocol):
    name = 'flash protocol'

    def __init__(self):
        super().__init__()

        standard_params_dict = {'period_sec': 5.,
                                'flash_duration': 2.}

        for key, value in standard_params_dict.items():
            self.set_new_param(key, value)

    def get_stim_sequence(self):
        stimuli = []

        stimuli.append(Pause(duration=self.params['period_sec'] - \
                                      self.params['flash_duration']))
        stimuli.append(FullFieldPainterStimulus(duration=self.params['flash_duration'],
                                                color=(255, 255, 255)))

        return stimuli


class Exp022Protocol(Protocol):
    name = "exp022 protocol"

    def __init__(self):
        super().__init__()

        standard_params_dict = {'windmill_amplitude': np.pi * 0.222,
                                'windmill_duration': 5.,
                                'windmill_arms_n': 8,
                                'windmill_freq': 0.2,
                                'inter_stim_pause': 5.,
                                'grating_period': 10,
                                'grating_vel': {'value': 10, 'type': 'int'},
                                'grating_duration': 5.,
                                'flash_duration': 1.}

        for key in standard_params_dict.keys():
            self.set_new_param(key, standard_params_dict[key])

    def get_stim_sequence(self):
        stimuli = list()

        # ---------------
        # initial dark field:
        stimuli.append(Pause(duration=self.params['inter_stim_pause']))
        stim_color = (255, 0, 0)
        # ---------------
        # Gratings
        # Static gratings and three different velocities are implemented with
        # a single grating stimulus whose positions are specified for having
        # the forward velocities:
        p = self.params['inter_stim_pause']
        s = self.params['grating_duration']
        v = self.params['grating_vel']
        # Grating tuple: t, x, theta
        dt_vel_tuple = [(0, 0, np.pi/2),  # set grid orientation to horizontal
                        (p, 0, np.pi/2),
                        (s, -0.3*v, np.pi/2),  # slow
                        (p, 0, np.pi/2),
                        (s, -v, np.pi/2),  # middle
                        (p, 0, np.pi/2),
                        (s, -3*v, np.pi/2),  # fast
                        (p, 0, np.pi/2),
                        (s, v, np.pi/2),  # backward
                        (p/2, 0, np.pi/2),
                        (0, 0, 0),  # change grid orientation to vertical
                        (p/2, 0, 0),
                        (s, v, 0),  # leftwards
                        (p, 0, 0),
                        (s, -v, 0),  # rightwards
                        (p/2, 0, 0)]

        t = [0]
        x = [0]
        theta = [0]
        for dt, vel, th in dt_vel_tuple:
            t.append(t[-1] + dt)
            x.append(x[-1] + dt * vel)
            theta.append(th)

        stimuli.append(SeamlessGratingStimulus(motion=pd.DataFrame(dict(t=t,
                                                                        x=x,
                                                                        theta=theta)),
                                               grating_period=self.params['grating_period'],
                                               color=stim_color))

        # ---------------
        # Windmill for OKR

        # create velocity dataframe. Velocity is sinusoidal and starts from 0:
        STEP = 0.005
        osc_time_vect = np.arange(0, self.params['windmill_duration'] + STEP,
                                  STEP)
        # Initial pause:
        t = [0, p / 2]
        theta = [self.params['windmill_amplitude']/2, ]*2  # initial pause

        # CW starting OKR:
        t.extend(t[-1] + osc_time_vect)
        theta.extend(np.cos(osc_time_vect * 2 * np.pi * self.params['windmill_freq']) * \
                     self.params['windmill_amplitude']/2)

        # Middle pause:
        t.extend([t[-1] + p])
        theta.extend([theta[-1]])

        # CCW starting OKR:
        t.extend(t[-1] + osc_time_vect)
        # the offset avoid jumps in rotation
        theta.extend(theta[-1] + self.params['windmill_amplitude']/2 - \
            np.cos(osc_time_vect * 2 * np.pi * self.params['windmill_freq']) * \
                     self.params['windmill_amplitude']/2)

        # Final pause:
        t.extend([t[-1] + self.params['inter_stim_pause']])
        theta.extend([theta[-1]])  # initial pause


        # Full field OKR:
        stimuli.append(SeamlessWindmillStimulus(motion=pd.DataFrame(dict(t=t,
                                                                         theta=theta)),
                                                n_arms=self.params['windmill_arms_n'],
                                                color=stim_color))
        # Half-field left OKR:
        stimuli.append(SeamlessWindmillStimulus(motion=pd.DataFrame(dict(t=t, theta=theta)),
                                                n_arms=self.params['windmill_arms_n'],
                                                clip_rect=(0, 0, 0.5, 1),
                                                color=stim_color))
        # Half-field right OKR:
        stimuli.append(SeamlessWindmillStimulus(motion=pd.DataFrame(dict(t=t,
                                                                         theta=theta)),
                                                n_arms=self.params['windmill_arms_n'],
                                                clip_rect=(0.5, 0, 0.5, 1),
                                                color=stim_color))

        stimuli.append(Pause(duration=p/2))

        # ---------------
        # Final flashes:
        for i in range(4):
            stimuli.append(FullFieldPainterStimulus(duration=self.params['flash_duration'],
                                                    color=(255, 0, 0)))  # flash duration
            stimuli.append(Pause(duration=self.params['flash_duration']))  # flash duration

        stimuli.append(Pause(duration=p - self.params['flash_duration']))
        return stimuli


class VisualCodingProtocol(Protocol):
    name = "visual coding protocol"

    def __init__(self):
        super().__init__()

        standard_params_dict = {'video_file': r"3minUnderwater.mp4",
                                'n_directions': 8,
                                'n_split': 4,
                                'grating_period': 10.,
                                'grating_vel': 10.,
                                'part_field_duration': 1.,
                                'part_field_pause': 1.,
                                'inter_segment_pause': 2.,
                                'grating_move_duration': 2.,
                                'grating_pause_duration': 1.}

        for key in standard_params_dict.keys():
            self.set_new_param(key, standard_params_dict[key])

    def get_stim_sequence(self):
        stimuli = []

        n_split = self.params['n_split']

        for (ix, iy) in product(range(n_split), repeat=2):
            stimuli.append(FullFieldPainterStimulus(
                clip_rect=(
                    ix / n_split,
                    iy / n_split,
                    1 / n_split,
                    1 / n_split),
                duration=self.params['part_field_duration']))
            stimuli.append(Pause(duration=self.params['part_field_pause']))

        stimuli.append(Pause(duration=self.params['inter_segment_pause']))

        delta_theta = np.pi * 2 / self.params['n_directions']

        grating_motion = pd.DataFrame(dict(t=[0,
                                              self.params['grating_pause_duration'],
                                              self.params['grating_pause_duration'] + \
                                                        self.params['grating_move_duration'],
                                              self.params['grating_pause_duration'] * 2 + \
                                                        self.params['grating_move_duration']],
                                           x=[0,
                                              0,
                                              self.params['grating_move_duration'] * self.params['grating_vel'],
                                              self.params['grating_move_duration'] * self.params['grating_vel']]))

        for i_dir in range(self.params['n_directions']):
            stimuli.append(SeamlessGratingStimulus(duration=float(grating_motion.t.iat[-1]),
                                                   motion=grating_motion,
                                                   grating_period=self.params['grating_period'],
                                                   grating_angle=i_dir * delta_theta
                                                   ))

        stimuli.append(Pause(duration=self.params['inter_segment_pause']))

<<<<<<< HEAD
        stimuli.append(VideoStimulus(video_path=self.params['video_file']))

        stimuli.append(Pause(duration=self.params['inter_segment_pause']))
=======
        stimuli.append(VideoStimulus(video_path=self.params['video_file'],
                                     duration=120))
>>>>>>> 1f3a4f1d

        return stimuli


# class ShockProtocol(Protocol):
#     name = 'shock protocol'
#
#     def __init__(self, repetitions=10, period_sec=30, pre_stim_pause=20.95,
#                  prepare_pause=2, pyb=None):
#         """
#
#         :param repetitions:
#         :param prepare_pause:
#         :param pyb:
#         :param zmq_trigger:
#         """
#         super().__init__()
#
#         stimuli = []
#         # pre-shock interval
#         for i in range(repetitions):  # change here for number of trials
#             stimuli.append(Pause(duration=pre_stim_pause))
#             stimuli.append(ShockStimulus(pyboard=pyb, burst_freq=1, pulse_amp=3.5,
#                                          pulse_n=1, pulse_dur_ms=5))
#             stimuli.append(Pause(duration=period_sec-pre_stim_pause))  # post flash interval
#
#         self.stimuli = stimuli
#         self.current_stimulus = stimuli[0]
#         self.name = 'shock'

#
# class FlashShockProtocol(Protocol):
#     name = 'Flash and shock'
#
#     def __init__(self, *args, period_sec=30, duration_sec=1, pre_stim_pause=20, shock_duration=0.05,
#                  pyb=None, zmq_trigger=None, **kwargs):
#         """
#
#         :param repetitions:
#         :param prepare_pause:
#         :param pyb:
#         :param zmq_trigger:
#         """
#         if not zmq_trigger:
#             print('missing trigger')
#
#         stimuli = []
#
#         stimuli.append(Pause(duration=pre_stim_pause))
#         stimuli.append(FullFieldPainterStimulus(duration=duration_sec-shock_duration,
#                                                 color=(255, 255, 255)))  # flash duration
#         stimuli.append(ShockStimulus(pyboard=pyb, burst_freq=1, pulse_amp=3.5,
#                                      pulse_n=1, pulse_dur_ms=5))
#         stimuli.append(FullFieldPainterStimulus(duration=shock_duration, color=(255, 255, 255)))  # flash duration
#         stimuli.append(Pause(duration=period_sec - duration_sec - pre_stim_pause ))
#
#         super().__init__(*args, stimuli=stimuli, **kwargs)

#
# def make_value_blocks(duration_value_tuples):
#     """ For all the stimuli that accept a motion parameter,
#         we usually want one thing to stay the same in a block
#
#     :param duration_value_tuples:
#     :return:
#     """
#     t = []
#     vals = []
#
#     for dur, val in duration_value_tuples:
#         if len(t) == 0:
#             last_t = 0
#         else:
#             last_t = t[-1]
#
#         t.extend([last_t, last_t+dur])
#         vals.extend([val, val])
#     return t, vals


# class ReafferenceProtocol(Protocol):
#     name = 'reafference'
#     def __init__(self, *args, n_backwards=7, pause_duration=7, backwards_duration=0.5,
#                  forward_duration=4, backward_vel=20, forward_vel=10,
#                  n_forward=14, gain=1, grating_period=10, base_gain=10,
#                  fish_motion_estimator=None, **kwargs):
#
#         gains = []
#         vels = []
#         ts = []
#         last_t = 0
#         for i in range(n_backwards):
#             ts.extend([last_t, last_t+pause_duration,
#                        last_t + pause_duration, last_t+pause_duration+backwards_duration])
#             vels.extend([0, 0, -backward_vel, -backward_vel])
#             last_t = ts[-1]
#         gains.extend([0]*n_backwards*4)
#
#         for i in range(n_forward):
#
#             # blocks of two are in random order gain 0 or gain 1
#             if i % 2 == 0:
#                 gain_exists = bool(np.random.randint(0, 1))
#             else:
#                 gain_exists = not gain_exists
#
#             ts.extend([last_t, last_t+pause_duration,
#                        last_t + pause_duration, last_t+pause_duration+forward_duration])
#             vels.extend([0, 0, forward_vel, forward_vel])
#             gains.extend([0, 0, gain_exists*gain, gain_exists*gain])
#             last_t = ts[-1]
#
#         super().__init__(stimuli=[ClosedLoop1D_variable_motion(motion=pd.DataFrame(
#             dict(t=ts, base_vel=vels, gain=gains)), grating_period=grating_period,
#             shunting=True, base_gain=base_gain,
#             fish_motion_estimator=fish_motion_estimator)])

#
# class MultistimulusExp006Protocol(Protocol):
#     name = 'multiple stimuli exp006'
#     def __init__(self, *args,
#                  flash_durations=(0.05, 0.1, 0.2, 0.5, 1, 3),
#                  velocities=(3, 10, 30, -10),
#                  pre_stim_pause=4,
#                  one_stimulus_duration=7,
#                  grating_motion_duration=4,
#                  grating_args=None,
#                  shock_args=None,
#                  shock_on=False,
#                  water_on=True,
#                  lr_vel=10,
#          **kwargs):
#
#         if grating_args is None:
#             grating_args = dict()
#         if shock_args is None:
#             shock_args = dict()
#
#         stimuli = []
#         for flash_duration in flash_durations:
#             stimuli.append(FullFieldPainterStimulus(duration=flash_duration,
#                                                     color=(255, 0, 0)))  # flash duration
#             stimuli.append(Pause(duration=one_stimulus_duration-flash_duration))
#
#         t = [0, one_stimulus_duration]
#         y = [0., 0.]
#         x = [0., 0.]
#
#         for vel in velocities:
#             t.append(t[-1] + grating_motion_duration)
#             y.append(y[-1] + vel*grating_motion_duration)
#             t.append(t[-1] + one_stimulus_duration)
#             y.append(y[-1])
#             x.extend([0., 0.])
#
#         last_time = t[-1]
#         motion = pd.DataFrame(dict(t=t,
#                                    x=x,
#                                    y=y))
#         stimuli.append(MovingGratingStimulus(motion=motion,
#                                              duration=last_time,
#                                              **grating_args))
#
#         if lr_vel>0:
#             t = [0, one_stimulus_duration]
#             y = [0., 0.]
#             x = [0., 0.]
#             for xvel in [-lr_vel, lr_vel]:
#                 t.append(t[-1] + grating_motion_duration)
#                 x.append(x[-1] + xvel * grating_motion_duration)
#                 t.append(t[-1] + one_stimulus_duration)
#                 x.append(x[-1])
#                 y.extend([0., 0.])
#             last_time = t[-1]
#             motion = pd.DataFrame(dict(t=t,
#                                        x=x,
#                                        y=y))
#             grating_args_v = deepcopy(grating_args)
#             grating_args_v['grating_orientation'] = 'vertical'
#             stimuli.append(MovingGratingStimulus(motion=motion,
#                                                  **grating_args_v,
#                                                  duration=last_time))
#
#         if shock_on:
#             stimuli.append(Pause(duration=pre_stim_pause))
#             stimuli.append(ShockStimulus(**shock_args))
#             stimuli.append(Pause(duration=one_stimulus_duration))
#
#         if water_on:
#             im_vel = 10
#             stimuli.append(Pause(duration=pre_stim_pause))
#             t = [0, one_stimulus_duration]
#             y = [0., 0.]
#             x = [0., 0.]
#
#             dxs = [-1, 1, 0, 0]
#             dys = [0, 0, 1, 1]
#             for dx, dy in zip(dxs, dys):
#                 t.append(t[-1] + grating_motion_duration)
#                 x.append(x[-1] + dx * im_vel * grating_motion_duration)
#                 y.append(y[-1] + dy * im_vel * grating_motion_duration)
#                 t.append(t[-1] + one_stimulus_duration)
#                 x.append(x[-1])
#                 y.append(y[-1])
#
#             last_time = t[-1]
#             motion = pd.DataFrame(dict(t=t,
#                                        x=x,
#                                        y=y))
#
#             stimuli.append(MovingBackgroundStimulus(motion=motion,
#                                                  duration=last_time,
#                             background=existing_file_background("/Users/vilimstich/PhD/j_sync/underwater/SeamlessRocks.png")))
#
#         super().__init__(*args, stimuli=stimuli, **kwargs)

class VRProtocol(Protocol):
    name = 'VR protocol'

    def __init__(self):
        super().__init__()

        standard_params_dict = {'background_image': 'underwater_caustics.jpg',
                                'n_motions': 5,
                                'moving_phase_duration': 10,
                                'angle_between_phases': 90,
                                'velocity': 10,
                                'pause_duration': 0}

        for key in standard_params_dict.keys():
            self.set_new_param(key, standard_params_dict[key])

    def get_stim_sequence(self):
        motion = []

        angle = 0
        t = 0
        for i in range(self.params['n_motions']):
            vx = np.cos(angle)*self.params['velocity']
            vy = np.sin(angle) * self.params['velocity']
            motion.append([t, vx, vy])
            motion.append([t + self.params['moving_phase_duration'], vx, vy])
            angle += self.params['angle_between_phases']
            t += self.params['moving_phase_duration']
            if self.params['pause_duration'] > 0:
                motion.append([t, 0, 0])
                motion.append(
                    [t + self.params['pause_duration'], 0, 0])
                t += self.params['pause_duration']

        motion = pd.DataFrame(motion, columns=['t', 'vel_x', 'vel_y'])
        stimuli = [
            VRMotionStimulus(background=self.params['background_image'],
                             motion=motion,
                             duration=motion.t.iat[-1])
        ]

        return stimuli<|MERGE_RESOLUTION|>--- conflicted
+++ resolved
@@ -282,14 +282,9 @@
 
         stimuli.append(Pause(duration=self.params['inter_segment_pause']))
 
-<<<<<<< HEAD
         stimuli.append(VideoStimulus(video_path=self.params['video_file']))
 
         stimuli.append(Pause(duration=self.params['inter_segment_pause']))
-=======
-        stimuli.append(VideoStimulus(video_path=self.params['video_file'],
-                                     duration=120))
->>>>>>> 1f3a4f1d
 
         return stimuli
 
