--- conflicted
+++ resolved
@@ -1,11 +1,9 @@
 from stytra.stimulation.stimuli import Pause, \
     ShockStimulus, SeamlessGratingStimulus, VideoStimulus, \
     SeamlessWindmillStimulus, VRMotionStimulus, FullFieldPainterStimulus, \
-<<<<<<< HEAD
     SeamlessImageStimulus, MovingDynamicVel
-=======
+    SeamlessWindmillStimulus, VRMotionStimulus, FullFieldPainterStimulus, \
     DynamicFullFieldStimulus
->>>>>>> 85f6b1e5
 # , ClosedLoop1D_variable_motion,
 from stytra.stimulation.backgrounds import existing_file_background
 import pandas as pd
@@ -61,7 +59,6 @@
         child class with the initial and final pause and repeats it the
         specified number of times. It should not change in subclasses.
         """
-        print('Creating new stimuli list...')
         main_stimuli = self.get_stim_sequence()
         stimuli = []
         if self.params['pre_pause'] > 0:
@@ -149,7 +146,6 @@
         return stimuli
 
 
-<<<<<<< HEAD
 class OKRstim(Protocol):
     name = "OKR protocol"
 
@@ -297,8 +293,7 @@
         return stimuli
 
 
-=======
->>>>>>> 85f6b1e5
+
 class Exp022ImagingProtocol(Protocol):
     name = "exp022 imaging protocol"
 
@@ -559,7 +554,6 @@
 
         stimuli.append(Pause(duration=p - self.params['flash_duration']))
         return stimuli
-
 
 
 class Exp022Protocol(Protocol):
@@ -1033,7 +1027,9 @@
     def __init__(self):
         super().__init__()
 
-        standard_params_dict = {'shuffled_reps': 8}
+        standard_params_dict = {'period_sec': 14.,
+                                'shuffled_reps': 8,
+                                'flash_duration': 7.}
 
         for key, value in standard_params_dict.items():
             self.set_new_param(key, value)
