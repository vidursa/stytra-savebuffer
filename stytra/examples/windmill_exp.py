--- conflicted
+++ resolved
@@ -15,12 +15,7 @@
         self.inter_stim_pause = Param(2.0)
         self.theta_amp = Param(np.pi / 2)
         self.windmill_freq = Param(0.2)
-<<<<<<< HEAD
-        self.grating_vel = Param(10)
         self.stim_duration = Param(5.0)
-=======
-        self.stim_duration = Param(5.)
->>>>>>> 8ebefdd5
         self.wave_shape = Param(value="square", limits=["square", "sinusoidal"])
         self.n_arms = Param(10)
 
