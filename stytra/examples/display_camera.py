--- conflicted
+++ resolved
@@ -15,13 +15,8 @@
     video_file = r"J:\Vilim Stih\fish_recordings\old\20180719_170349.mp4"
     tempdir = tempfile.gettempdir()
 
-<<<<<<< HEAD
     #camera_config = dict(video_file=video_file, rotation=0)
     camera_config = dict(type="mikrotron")
-=======
-    camera_config = dict(video_file=video_file, rotation=0)
-    # camera_config = dict(type="imaq")
->>>>>>> 72a488d3
     s = Stytra(
         camera_config=camera_config,
         dir_assets=pkg_resources.resource_filename("stytra", "tests/test_assets"),
