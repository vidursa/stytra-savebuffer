# Here we see how to implement a simple new type of trigger that check when the
# number of files in a directory changes for triggering a simple protocol
# showing a Flash.

from pathlib import Path
from lightparam.param_qt import ParametrizedWidget, Param
from stytra import Stytra, Protocol
from stytra.stimulation.stimuli.visual import Pause, FullFieldVisualStimulus
from stytra.triggering import Trigger
from PyQt5.QtWidgets import QFileDialog


# The simplest way to implement a new trigger is inheriting from the Trigger
# class and reimplement the check_trigger method with the desired condition. In
# our case, we'll ask to check for the number of files in a folder. The
# experiment will start only when a file is added or removed.


class NewFileTrigger(Trigger):
    def __init__(self, pathname):
        self.path = Path(pathname)
        self.files_n = len(list(self.path.glob("*")))
        super().__init__()

    def check_trigger(self):
        # When number of files changes, check_trigger will return True:
        n = len(list(self.path.glob("*")))
        if n != self.files_n:
            self.files_n = n
            return True
        else:
            return False


class FlashProtocol(Protocol):
    name = "flash protocol"

    def __init__(self):
        super().__init__()
<<<<<<< HEAD
        self.period_sec= Param(5.)
        self.flash_duration=Param(2.)
=======
        self.period_sec = 5.
        self.flash_duration = 2.
>>>>>>> 1b0223d0

    def get_stim_sequence(self):
        stimuli = [
            Pause(duration=self.period_sec - self.flash_duration),
            FullFieldVisualStimulus(
                duration=self.flash_duration, color=(255, 255, 255)
            ),
        ]
        return stimuli


if __name__ == "__main__":
    from PyQt5.QtWidgets import QApplication
    # Select a directory:
    app = QApplication([])
    folder = QFileDialog.getExistingDirectory(caption='Trigger folder',
                                              directory=None)

    # Instantiate the trigger:
    if folder is not None:
        trigger = NewFileTrigger(folder)

        # Call stytra assigning the triggering. Note that stytra will wait for
        # the trigger only if the "wait for trigger" checkbox is ticked!
        st = Stytra(app=app,
                    protocols=[FlashProtocol],
                    scope_triggering=trigger)<|MERGE_RESOLUTION|>--- conflicted
+++ resolved
@@ -37,13 +37,8 @@
 
     def __init__(self):
         super().__init__()
-<<<<<<< HEAD
         self.period_sec= Param(5.)
         self.flash_duration=Param(2.)
-=======
-        self.period_sec = 5.
-        self.flash_duration = 2.
->>>>>>> 1b0223d0
 
     def get_stim_sequence(self):
         stimuli = [
