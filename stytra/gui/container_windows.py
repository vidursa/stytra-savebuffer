from PyQt5.QtCore import Qt
from PyQt5.QtWidgets import QLabel, QWidget, QHBoxLayout,\
    QPushButton, QComboBox


from stytra.calibration import CircleCalibrator, CalibrationException
from stytra.gui.plots import StreamingPositionPlot, MultiStreamPlot
from stytra.gui.protocol_control import ProtocolControlWidget
from stytra.gui.camera_display import CameraTailSelection, CameraViewWidget,\
    CameraEyesSelection

from PyQt5.QtWidgets import QMainWindow, QCheckBox, QVBoxLayout, QSplitter
from pyqtgraph.parametertree import ParameterTree
from stytra.gui.monitor_control import ProjectorAndCalibrationWidget


class DebugLabel(QLabel):
    def __init__(self, *args, debug_on=False, **kwargs):
        super().__init__(*args, **kwargs)
        self.setAlignment(Qt.AlignCenter)
        self.setStyleSheet('border-radius: 2px')
        self.set_debug(debug_on)
        self.setMinimumHeight(36)

    def set_debug(self, debug_on=False):
        if debug_on:
            self.setText('Debug mode is on, data will not be saved!')
            self.setStyleSheet('background-color: #dc322f;color:#fff')
        else:
            self.setText('Experiment ready, please ensure the metadata is correct')
            self.setStyleSheet('background-color: #002b36')


<<<<<<< HEAD
class ProjectorViewer(pg.GraphicsLayoutWidget):
    """ Widget that displays the whole projector screen and allows to
    set the stimulus display window

    """
    def __init__(self, *args, display_size=(1280, 800), roi_params,  **kwargs):
        super().__init__(*args, **kwargs)

        self.roi_params = roi_params

        self.view_box = pg.ViewBox(invertY=True, lockAspect=1,
                                   enableMouse=False)
        self.addItem(self.view_box)

        self.roi_box = pg.ROI(maxBounds=QRectF(0, 0, display_size[0],
                                               display_size[1]),
                              size=roi_params['size'],
                              pos=roi_params['pos'])

        self.roi_box.addScaleHandle([0, 0], [1, 1])
        self.roi_box.addScaleHandle([1, 1], [0, 0])
        self.roi_box.sigRegionChangeFinished.connect(self.set_param_val)
        self.roi_params.sigTreeStateChanged.connect(self.set_roi)
        self.view_box.addItem(self.roi_box)
        self.view_box.setRange(QRectF(0, 0, display_size[0], display_size[1]),
                               update=True, disableAutoRange=True)
        self.view_box.addItem(pg.ROI(pos=(1, 1), size=(display_size[0]-1,
                              display_size[1]-1), movable=False,
                                     pen=(80, 80, 80)))

        self.calibration_points = pg.ScatterPlotItem(pen=None, brush=(255, 0, 0))
        self.calibration_frame = pg.PlotCurveItem(brush=(120, 10, 10),
                                                  pen=(200, 10, 10),
                                                  fill_level=1)
        self.view_box.addItem(self.calibration_points)
        self.view_box.addItem(self.calibration_frame)

    def set_roi(self):
        self.roi_box.setPos(self.roi_params['pos'], finish=False)
        self.roi_box.setSize(self.roi_params['size'])

    def set_param_val(self):
        with self.roi_params.treeChangeBlocker():
            self.roi_params.param('size').setValue(tuple(
                [int(p) for p in self.roi_box.size()]))
            self.roi_params.param('pos').setValue(tuple(
                [int(p) for p in self.roi_box.pos()]))

    def display_calibration_pattern(self, calibrator,
                                    camera_resolution=(480, 640),
                                    image=None):
        cw = camera_resolution[0]
        ch = camera_resolution[1]
        points_cam = np.array([[0, 0], [0, cw],
                              [ch, cw], [ch, 0], [0, 0]])

        points_cam = np.pad(points_cam, ((0, 0), (0, 1)),
                            mode='constant', constant_values=1)
        points_calib = np.pad(calibrator.points, ((0, 0), (0, 1)),
                              mode='constant', constant_values=1)
        points_proj = (points_cam @ np.array(calibrator.params["cam_to_proj"]).T)
        x0, y0 = self.roi_box.pos()
        self.calibration_frame.setData(x=points_proj[:, 0]+x0,
                                       y=points_proj[:, 1]+y0)
        self.calibration_points.setData(x=points_calib[:, 0]+x0,
                                        y=points_calib[:, 1]+y0)
        if image is not None:
            pass # TODO place transformed image


class ProjectorAndCalibrationWidget(QWidget):
    sig_calibrating = pyqtSignal()

    def __init__(self, experiment, **kwargs):
        """ Instantiate the widget that controls the display on the projector

        :param experiment: Experiment class with calibrator and display window
        """
        super().__init__(**kwargs)
        self.experiment = experiment
        self.calibrator = experiment.calibrator
        self.container_layout = QVBoxLayout()
        self.container_layout.setContentsMargins(0, 0, 0, 0)

        self.widget_proj_viewer = ProjectorViewer(roi_params=
                                                  experiment.window_display.params)

        self.container_layout.addWidget(self.widget_proj_viewer)

        self.layout_calibrate = QHBoxLayout()
        self.button_show_calib = QPushButton('Show calibration')
        self.button_show_calib.clicked.connect(self.toggle_calibration)

        if isinstance(experiment.calibrator, CircleCalibrator):
            self.button_calibrate = QPushButton('Calibrate')
            self.button_calibrate.clicked.connect(self.calibrate)
            self.layout_calibrate.addWidget(self.button_calibrate)

        self.label_calibrate = QLabel('size of calib. pattern in mm')
        self.layout_calibrate.addWidget(self.button_show_calib)
        self.layout_calibrate.addWidget(self.label_calibrate)
        self.calibrator_len_spin = ParameterSpinBox(
            parameter=self.calibrator.params.param('length_mm'))

        self.layout_calibrate.addWidget(self.calibrator_len_spin)

        self.container_layout.addLayout(self.layout_calibrate)
        self.setLayout(self.container_layout)

    def toggle_calibration(self):
        self.calibrator.toggle()
        if self.calibrator.enabled:
            self.button_show_calib.setText('Hide calibration')
        else:
            self.button_show_calib.setText('Show calibration')
        self.sig_calibrating.emit()
        self.experiment.window_display.widget_display.update()

    def calibrate(self):
        _, frame = self.experiment.frame_dispatcher.gui_queue.get()
        try:
            self.calibrator.find_transform_matrix(frame)
            self.widget_proj_viewer.display_calibration_pattern(self.calibrator, frame.shape, frame)

        except CalibrationException:
            pass


=======
>>>>>>> 85f6b1e5
class TrackingSettingsGui(QWidget):
    def __init__(self):
        self.combo_method = QComboBox()
        self.combo_method.set_editable(False)


class SimpleExperimentWindow(QMainWindow):
    """ Window for controlling a simple experiment including only a monitor
    the relative controls and the buttons for metadata and protocol control.
    """
    def __init__(self, experiment, **kwargs):
        """
        :param experiment: Experiment class with metadata
        """
        super().__init__(**kwargs)
        self.experiment = experiment

        self.setWindowTitle('Stytra')

        self.label_debug = DebugLabel(debug_on=experiment.debug_mode)
        self.widget_projection = ProjectorAndCalibrationWidget(experiment)
        self.widget_control = ProtocolControlWidget(experiment)
        self.button_metadata = QPushButton('Edit metadata')

        if experiment.scope_triggered:
            self.chk_scope = QCheckBox('Wait for the scope')
        self.button_metadata.clicked.connect(
            self.show_metadata_gui)

        self.setCentralWidget(self.construct_ui())

        self.metadata_win = None

    def show_metadata_gui(self):
        self.metadata_win = QWidget()
        self.metadata_win.setLayout(QHBoxLayout())
        self.metadata_win.layout().addWidget(self.experiment.metadata.show_metadata_gui())
        self.metadata_win.layout().addWidget(self.experiment.fish_metadata.show_metadata_gui())
        self.metadata_win.show()

    def construct_ui(self):
        central_widget = QWidget()
        central_widget.setLayout(QVBoxLayout())
        central_widget.layout().addWidget(self.label_debug)
        central_widget.layout().addWidget(self.widget_projection)
        central_widget.layout().addWidget(self.widget_control)
        if self.experiment.scope_triggered:
            central_widget.layout().addWidget(self.chk_scope)
        central_widget.layout().addWidget(self.button_metadata)
        return central_widget

    def closeEvent(self, *args, **kwargs):
        self.experiment.wrap_up()


class CameraExperimentWindow(SimpleExperimentWindow):
    def __init__(self, *args, **kwargs):
        self.camera_splitter = QSplitter(Qt.Horizontal)
        self.camera_display = CameraViewWidget(kwargs['experiment'])
        super().__init__(*args, **kwargs)

    def construct_ui(self):
        previous_widget = super().construct_ui()
        self.camera_splitter.addWidget(self.camera_display)
        self.camera_splitter.addWidget(previous_widget)
        return self.camera_splitter


class TailTrackingExperimentWindow(SimpleExperimentWindow):
<<<<<<< HEAD
    def __init__(self, tail_tracking=True, *args, **kwargs):

        self.tail_tracking = tail_tracking

        if tail_tracking:
            self.camera_display = CameraTailSelection(kwargs['experiment'])
        else:
            self.camera_display = CameraViewWidget(kwargs['experiment'])
=======
    """ Window for controlling an experiment where the tail of an
    embedded fish is tracked.
    """
    def __init__(self,  *args, **kwargs):
        self.camera_display = CameraTailSelection(kwargs['experiment'])
>>>>>>> 85f6b1e5

        self.camera_splitter = QSplitter(Qt.Horizontal)
        self.monitoring_widget = QWidget()
        self.monitoring_layout = QVBoxLayout()
        self.monitoring_widget.setLayout(self.monitoring_layout)

        # Stream plot:
        self.stream_plot = MultiStreamPlot()

        self.monitoring_layout.addWidget(self.stream_plot)

        # Tracking params button:
        self.button_tracking_params = QPushButton('Tracking params'
                                                  if tail_tracking else
                                                  'Movement detection params')
        self.button_tracking_params.clicked.connect(
            self.open_tracking_params_tree)
        self.monitoring_layout.addWidget(self.button_tracking_params)

        self.track_params_wnd = None

        super().__init__(*args, **kwargs)

    def construct_ui(self):
<<<<<<< HEAD
        if self.tail_tracking:
            self.stream_plot.add_stream(self.experiment.data_acc_tailpoints,
                                        ['tail_sum'])
        else:
            self.stream_plot.add_stream(self.experiment.motion_acc,
                                        self.experiment.motion_acc.header_list[1:])

=======
        self.stream_plot.add_stream(self.experiment.data_acc,
                                    ['tail_sum'])
>>>>>>> 85f6b1e5
        self.experiment.gui_timer.timeout.connect(self.stream_plot.update)
        previous_widget = super().construct_ui()
        self.monitoring_layout.addWidget(previous_widget)
        self.monitoring_layout.setStretch(1, 1)
        self.monitoring_layout.setStretch(0, 1)
        self.camera_splitter.addWidget(self.camera_display)
        self.camera_splitter.addWidget(self.monitoring_widget)
        return self.camera_splitter

    def open_tracking_params_tree(self):
        self.track_params_wnd = ParameterTree()
        if self.tail_tracking:
            self.track_params_wnd.setParameters(self.experiment.tracking_method.params,
                                            showTop=False)

            self.track_params_wnd.setWindowTitle('Tracking data')
        else:
            self.track_params_wnd.setParameters(self.experiment.motion_detection_params.params,
                                                showTop=False)

            self.track_params_wnd.setWindowTitle('Tracking data')

        self.track_params_wnd.show()


class EyeTrackingExperimentWindow(SimpleExperimentWindow):
    """ Window for controlling an experiment where the tail and the eyes
    of an embedded fish are tracked.
    """
    def __init__(self,  *args, **kwargs):
        self.camera_display = CameraEyesSelection(kwargs['experiment'])

        self.camera_splitter = QSplitter(Qt.Horizontal)
        self.monitoring_widget = QWidget()
        self.monitoring_layout = QVBoxLayout()
        self.monitoring_widget.setLayout(self.monitoring_layout)

        # Stream plot:
        self.stream_plot = MultiStreamPlot()

        self.monitoring_layout.addWidget(self.stream_plot)

        # Tracking params button:
        self.button_tracking_params = QPushButton('Tracking params')
        self.button_tracking_params.clicked.connect(
            self.open_tracking_params_tree)
        self.monitoring_layout.addWidget(self.button_tracking_params)

        self.track_params_wnd = None
        # self.tracking_layout.addWidget(self.camera_display)
        # self.tracking_layout.addWidget(self.button_tracking_params)

        super().__init__(*args, **kwargs)

    def construct_ui(self):
        self.stream_plot.add_stream(self.experiment.data_acc,
                                    ['eye_1_th', 'eye_1_th'])
        self.experiment.gui_timer.timeout.connect(self.stream_plot.update)
        previous_widget = super().construct_ui()
        self.monitoring_layout.addWidget(previous_widget)
        self.monitoring_layout.setStretch(1, 1)
        self.monitoring_layout.setStretch(0, 1)
        self.camera_splitter.addWidget(self.camera_display)
        self.camera_splitter.addWidget(self.monitoring_widget)
        return self.camera_splitter

    def open_tracking_params_tree(self):
        self.track_params_wnd = ParameterTree()
        self.track_params_wnd.setParameters(self.experiment.tracking_method.params,
                                            showTop=False)
        self.track_params_wnd.setWindowTitle('Tracking data')
        self.track_params_wnd.show()


class VRExperimentWindow(SimpleExperimentWindow):
    def reconfigure_ui(self):
        self.main_layout = QSplitter()
        self.monitoring_widget = QWidget()
        self.monitoring_layout = QVBoxLayout()
        self.monitoring_widget.setLayout(self.monitoring_layout)

        self.positionPlot = StreamingPositionPlot(data_accumulator=
                                                  self.protocol.dynamic_log)
        self.monitoring_layout.addWidget(self.positionPlot)
        self.gui_refresh_timer.timeout.connect(self.positionPlot.update)

        self.stream_plot = MultiStreamPlot()

        self.monitoring_layout.addWidget(self.stream_plot)
        self.gui_refresh_timer.timeout.connect(self.stream_plot.update)

        self.stream_plot.add_stream(self.experiment.data_acc_tailpoints,
                                    ['tail_sum', 'theta_01'])

        self.stream_plot.add_stream(self.experiment.position_estimator.log,
                                    ['v_ax',
                                         'v_lat',
                                         'v_ang',
                                         'middle_tail',
                                         'indexes_from_past_end'])

        self.main_layout.addWidget(self.monitoring_widget)
        self.main_layout.addWidget(self.controls_widget)
        self.setCentralWidget(self.main_layout)


class LightsheetGUI(SimpleExperimentWindow):
    def init_ui(self):
        self.chk_lightsheet = QCheckBox("Wait for lightsheet")
        self.chk_lightsheet.setChecked(False)<|MERGE_RESOLUTION|>--- conflicted
+++ resolved
@@ -31,7 +31,7 @@
             self.setStyleSheet('background-color: #002b36')
 
 
-<<<<<<< HEAD
+# TODO IMPORTANT move
 class ProjectorViewer(pg.GraphicsLayoutWidget):
     """ Widget that displays the whole projector screen and allows to
     set the stimulus display window
@@ -160,8 +160,6 @@
             pass
 
 
-=======
->>>>>>> 85f6b1e5
 class TrackingSettingsGui(QWidget):
     def __init__(self):
         self.combo_method = QComboBox()
@@ -231,22 +229,17 @@
 
 
 class TailTrackingExperimentWindow(SimpleExperimentWindow):
-<<<<<<< HEAD
-    def __init__(self, tail_tracking=True, *args, **kwargs):
-
-        self.tail_tracking = tail_tracking
-
-        if tail_tracking:
-            self.camera_display = CameraTailSelection(kwargs['experiment'])
-        else:
-            self.camera_display = CameraViewWidget(kwargs['experiment'])
-=======
     """ Window for controlling an experiment where the tail of an
     embedded fish is tracked.
     """
-    def __init__(self,  *args, **kwargs):
-        self.camera_display = CameraTailSelection(kwargs['experiment'])
->>>>>>> 85f6b1e5
+    def __init__(self, tail_tracking=True, *args, **kwargs):
+        # TODO refactor movement detection
+        self.tail_tracking = tail_tracking
+
+        if tail_tracking:
+            self.camera_display = CameraTailSelection(kwargs['experiment'])
+        else:
+            self.camera_display = CameraViewWidget(kwargs['experiment'])
 
         self.camera_splitter = QSplitter(Qt.Horizontal)
         self.monitoring_widget = QWidget()
@@ -271,7 +264,6 @@
         super().__init__(*args, **kwargs)
 
     def construct_ui(self):
-<<<<<<< HEAD
         if self.tail_tracking:
             self.stream_plot.add_stream(self.experiment.data_acc_tailpoints,
                                         ['tail_sum'])
@@ -279,10 +271,6 @@
             self.stream_plot.add_stream(self.experiment.motion_acc,
                                         self.experiment.motion_acc.header_list[1:])
 
-=======
-        self.stream_plot.add_stream(self.experiment.data_acc,
-                                    ['tail_sum'])
->>>>>>> 85f6b1e5
         self.experiment.gui_timer.timeout.connect(self.stream_plot.update)
         previous_widget = super().construct_ui()
         self.monitoring_layout.addWidget(previous_widget)
@@ -357,6 +345,7 @@
         self.track_params_wnd.show()
 
 
+
 class VRExperimentWindow(SimpleExperimentWindow):
     def reconfigure_ui(self):
         self.main_layout = QSplitter()
