--- conflicted
+++ resolved
@@ -45,19 +45,16 @@
 
         self.camera_display_widget.addItem(self.display_area)
 
-<<<<<<< HEAD
         # Queue of frames coming from the camera
         if hasattr(experiment, 'frame_dispatcher'):
             self.frame_queue = self.experiment.frame_dispatcher.gui_queue
         else:
             self.frame_queue = self.camera.frame_queue
         # Queue of control parameters for the camera
-=======
         # Queue of frames coming from the camera:
         self.frame_queue = self.camera.frame_queue
 
         # Queue of control parameters for the camera:
->>>>>>> 85f6b1e5
         self.control_queue = self.camera.control_queue
         self.camera_rotation = self.camera.rotation
         experiment.gui_timer.timeout.connect(self.update_image)
@@ -86,12 +83,6 @@
         self.control_queue.put(self.control_params.get_clean_values())
 
     def update_image(self):
-<<<<<<< HEAD
-        while True:
-            try:
-                time, self.current_image = self.frame_queue.get(
-                        timeout=0.001)
-=======
         """ Update displayed frame and empty frame source queue. This is done
         through a while loop that takes all available frames at every update.
         """
@@ -99,15 +90,14 @@
         first = True
         while True:
             try:
-                # In this way, the frame displayed is actually the first one
-                # in the queue:
+                # In this way, the frame displayed is actually the most
+                # recent one added to the queue, as a queue is FILO:
                 if first:
                     time, self.current_image = self.frame_queue.get(
                         timeout=0.001)
                     first = False
                 else:
                     _, _ = self.frame_queue.get(timeout=0.001)
->>>>>>> 85f6b1e5
 
                 if self.camera_rotation >= 1:
                     self.current_image = np.rot90(self.current_image,
@@ -326,29 +316,6 @@
 
                 self.image_item.setImage(imc)
 
-                ### WHY THE ROIS ARE MOVING??????????????????????????
-                ### WHY THE ROIS ARE MOVING??????????????????????????
-                ### WHY THE ROIS ARE MOVING??????????????????????????
-                ### WHY THE ROIS ARE MOVING??????????????????????????
-
-        # if len(self.experiment.data_acc_eyes_angles.stored_data) > 1:
-        #     angles = self.experiment.data_acc_tailpoints.stored_data[-1][:2]
-        #     start_x = self.track_params['tail_start'][1]
-        #     start_y = self.track_params['tail_start'][0]
-        #     tail_len_x = self.track_params['tail_length'][1]
-        #     tail_len_y = self.track_params['tail_length'][0]
-        #     tail_length = np.sqrt(tail_len_x ** 2 + tail_len_y ** 2)
-        #
-        #     # Get segment length:
-        #     tail_segment_length = tail_length / (len(angles) - 1)
-        #     points = [np.array([start_x, start_y])]
-        #     for angle in angles:
-        #         points.append(points[-1] + tail_segment_length * np.array(
-        #             [np.sin(angle), np.cos(angle)]))
-        #     points = np.array(points)
-        #     self.tail_curve.setData(x=points[:, 1], y=points[:, 0])
-
-
 class CameraViewCalib(CameraViewWidget):
     def __init__(self, *args, **kwargs):
         super().__init__(*args, **kwargs)
