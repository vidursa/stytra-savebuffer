--- conflicted
+++ resolved
@@ -1,236 +1,3 @@
-<<<<<<< HEAD
-from PyQt5.QtCore import Qt
-from PyQt5.QtWidgets import QApplication, QMainWindow, QSplitter
-import pyqtgraph as pg
-import numpy as np
-import datetime
-from stytra.collectors import Accumulator
-import time
-import pandas as pd
-import colorspacious
-
-
-class StreamingPositionPlot(pg.GraphicsWindow):
-    """Plot that displays the virtual position of the fish"""
-    def __init__(self, *args, data_accumulator, n_points=500, **kwargs):
-        super().__init__(*args, **kwargs)
-        assert isinstance(data_accumulator, Accumulator)
-        self.positionPlot = self.addPlot()
-        self.positionPlot.setAspectLocked(True)
-        self.curve = self.positionPlot.plot()
-
-        self.n_points = n_points
-        self.start = datetime.datetime.now()
-        self.data_accumulator = data_accumulator
-        self.ind_x = self.data_accumulator.header_list.index('x')
-        self.ind_y = self.data_accumulator.header_list.index('y')
-
-    def update(self):
-        """ """
-        try:
-            data_array = self.data_accumulator.get_last_n(self.n_points)
-            velocity = np.r_[np.clip(np.diff(data_array[:, self.ind_x])**2 + \
-                       np.diff(data_array[:, self.ind_y])**2, 0, 30)/30, [0]]
-            self.curve.setData(x=data_array[:, self.ind_x],
-                               y=data_array[:, self.ind_y],
-                               color=np.stack([0.5+0.5*velocity,
-                                               0.2+0.8*velocity,
-                                               velocity,
-                                               np.ones_like(velocity)], 1))
-
-        except (IndexError, TypeError):
-            pass
-
-
-class MultiStreamPlot(pg.GraphicsWindow):
-    """Window to plot live data that are accumulated by a DAtaAccumulator
-    object.
-    New plots can be added via the add_stream() method.
-
-    Parameters
-    ----------
-
-    Returns
-    -------
-
-    """
-    def __init__(self, time_past=6, bounds_update=0.1,
-                 *args, **kwargs):
-        super().__init__(*args, **kwargs)
-
-        self.time_past = time_past
-
-        self.value_label = pg.LabelItem(justify='right')
-        self.addItem(self.value_label)
-
-        self.plotContainter = pg.PlotItem()
-        self.addItem(self.plotContainter)
-        self.plotContainter.setXRange(-self.time_past*0.9, self.time_past*0.05)
-        self.plotContainter.showAxis('left', False)
-        self.plotContainter.vb.setMouseEnabled(x=True, y=False)
-
-        self.accumulators = []
-        self.stream_names = []
-        self.header_indexes = []
-
-        self.curves = []
-        self.curvePoints = []
-        self.valueLabels = []
-        self.stream_scales = []
-
-        self.bounds = []
-        self.bounds_update = bounds_update
-
-        self.colors = []
-
-    @staticmethod
-    def get_colors(n_colors=1, lightness=50, saturation=50, shift=0):
-        """Get colors on the LCh ring
-
-        Parameters
-        ----------
-        n_colors :
-            param lightness: (Default value = 1)
-        lightness :
-             (Default value = 50)
-        saturation :
-             (Default value = 50)
-        shift :
-             (Default value = 0)
-
-        Returns
-        -------
-
-        """
-        hues = np.linspace(0, 360, n_colors + 1)[:-1] + shift
-        return np.clip(colorspacious.cspace_convert(np.stack([
-            np.ones_like(hues)*lightness,
-            np.ones_like(hues)*saturation,
-            hues
-        ], 1), 'CIELCh', 'sRGB1'), 0, 1)*255
-
-    def add_stream(self, accumulator, header_items=None):
-        """Adds a data collector stream to the plot:
-
-        Parameters
-        ----------
-        accumulator :
-            instance of the DataAccumulator class
-        header_items :
-            specify elements in the DataAccumulator to be plot
-            by their header name.
-
-        Returns
-        -------
-
-        """
-        if header_items is None:
-            if accumulator.monitored_headers is not None:
-                header_items = accumulator.monitored_headers
-            else:
-                header_items = accumulator.header_list[1:]  # first column is always t
-        self.colors = self.get_colors(len(self.curves) + len(header_items))
-        self.accumulators.append(accumulator)
-        self.stream_names.append(header_items)
-        self.header_indexes.append([accumulator.header_list.index(dv)
-                                    for dv in header_items])
-        self.bounds.append(None)
-        i_curve = len(self.curves)
-        for header_item in header_items:
-            c = pg.PlotCurveItem(x=np.array([0]),
-                                 y=np.array([i_curve]))
-            self.plotContainter.addItem(c)
-            self.curves.append(c)
-
-            curve_label = pg.TextItem(header_item, anchor=(0, 1))
-            curve_label.setPos(-self.time_past*0.9, i_curve)
-
-            max_label = pg.TextItem('', anchor=(0, 0))
-            max_label.setPos(0, i_curve+1)
-
-            min_label = pg.TextItem('', anchor=(0, 1))
-            min_label.setPos(0, i_curve)
-
-            fps_label = pg.TextItem('', anchor=(0, 0))
-            fps_label.setPos(-self.time_past*0.9, i_curve+1)
-
-            value_label = pg.TextItem('', anchor=(0, 0.5))
-            value_label.setPos(0, i_curve + 0.5)
-
-            self.plotContainter.addItem(curve_label)
-            self.plotContainter.addItem(min_label)
-            self.plotContainter.addItem(max_label)
-            self.plotContainter.addItem(fps_label)
-            self.plotContainter.addItem(value_label)
-
-            self.valueLabels.append((min_label, max_label, fps_label, curve_label, value_label))
-            i_curve += 1
-
-        for curve, color, labels in zip(self.curves, self.colors, self.valueLabels):
-            curve.setPen(color)
-            for label in labels:
-                label.setColor(color)
-        self.plotContainter.setYRange(-0.1, len(self.curves)+0.1)
-
-    def update(self):
-        """Function called by external timer to update the plot"""
-        self.start = datetime.datetime.now()
-
-        i_stream = 0
-        for i_acc, (acc, indexes) in enumerate(zip(self.accumulators,
-                                                   self.header_indexes)):
-
-            # try:
-            # difference from data accumulator time and now in seconds:
-            try:
-                delta_t = (acc.starting_time -
-                           self.start).total_seconds()
-            except (TypeError, IndexError):
-                delta_t = 0
-            data_array = acc.get_last_t(self.time_past)
-            if len(data_array) > 1:
-                try:
-                    # ...to be added to the array of times in s in the data accumulator
-                    fps = acc.get_fps()
-
-                    time_array = delta_t + data_array[:, 0]
-
-                    # Exclude nans from calculation of percentile boundaries:
-                    b = ~(np.isnan(data_array[:, indexes])).any(1)
-                    non_nan_data = data_array[b, :]
-
-                    new_bounds = np.percentile(non_nan_data[:, indexes],
-                                               (0.5, 99.5), 0).T
-                    if self.bounds[i_acc] is None:
-                        self.bounds[i_acc] = new_bounds
-                    else:
-                        self.bounds[i_acc] = self.bounds_update*new_bounds + \
-                                      (1-self.bounds_update)*self.bounds[i_acc]
-                    for i_var, (lb, ub) in zip(indexes, self.bounds[i_acc]):
-                        scale = ub - lb
-                        if scale < 0.00001:
-                            scale = 1
-                        self.valueLabels[i_stream][0].setText('{:7.3f}'.format(lb))
-                        self.valueLabels[i_stream][1].setText('{:7.3f}'.format(ub))
-                        self.valueLabels[i_stream][2].setText(
-                            '{:7.2f} FPS'.format(fps))
-                        self.valueLabels[i_stream][4].setText(
-                            '{:7.3f}'.format(data_array[-1, i_var]))
-
-                        self.curves[i_stream].setData(x=time_array,
-                                                      y=i_stream+((data_array[:, i_var]-lb)/scale))
-                        i_stream += 1
-                except IndexError:
-                    pass
-
-            # except IndexError:
-            #     pass
-            # except TypeError:
-            #     pass
-
-
-
-=======
 from PyQt5.QtCore import Qt
 from PyQt5.QtWidgets import QApplication, QMainWindow, QSplitter
 import pyqtgraph as pg
@@ -495,5 +262,4 @@
             # except IndexError:
             #     pass
             # except TypeError:
-            #     pass
->>>>>>> f5bab754
+            #     pass