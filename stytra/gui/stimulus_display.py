--- conflicted
+++ resolved
@@ -95,29 +95,13 @@
         p.setBrush(QBrush(QColor(0, 0, 0)))
         w = self.width()
         h = self.height()
-<<<<<<< HEAD
-
-        # If a protocol runner is active, use it for painting the stimulus
-        if self.protocol_runner is not None and \
-                isinstance(self.protocol_runner.current_stimulus, PainterStimulus):
-            if self.protocol_runner.running:
-                self.protocol_runner.current_stimulus.paint(p, w, h)
-
-        else:
-            p.drawRect(QRect(-1, -1, w+2, h+2))
-            p.setRenderHint(QPainter.SmoothPixmapTransform, 1)
-            if self.img is not None:
-                p.drawImage(QPoint(0, 0), self.img)
-
-        # If calibrator is on, paint it on top of the stimulus
-=======
->>>>>>> bf529ee1
         if self.calibrator is not None and self.calibrator.enabled:
             self.calibrator.make_calibration_pattern(p, h, w)
         else:
             if self.protocol_runner is not None and \
                     isinstance(self.protocol_runner.current_stimulus, PainterStimulus):
-                self.protocol_runner.current_stimulus.paint(p, w, h)
+                if self.protocol_runner.running:
+                    self.protocol_runner.current_stimulus.paint(p, w, h)
             else:
                 p.drawRect(QRect(-1, -1, w+2, h+2))
                 p.setRenderHint(QPainter.SmoothPixmapTransform, 1)
