from PyQt5.QtCore import QRectF, pyqtSignal
from PyQt5.QtWidgets import QDialog, QVBoxLayout, QPushButton, QHBoxLayout, QWidget, QLayout
import pyqtgraph as pg
import json
import numpy as np


class ProjectorViewer(pg.GraphicsLayoutWidget):
    def __init__(self, *args, display_size=(1280,800),ROI_desc=None,  **kwargs):
        super().__init__(*args, **kwargs)

        self.view_box = pg.ViewBox(invertY=True, lockAspect=1, enableMouse=False)
        self.addItem(self.view_box)

        self.roi_box = pg.ROI(maxBounds=QRectF(0, 0, display_size[0],
                                               display_size[1]), **ROI_desc)
        self.roi_box.addScaleHandle([0, 0], [1, 1])
        self.roi_box.addScaleHandle([1, 1], [0, 0])
        self.view_box.addItem(self.roi_box)
        self.view_box.setRange(QRectF(0, 0, display_size[0], display_size[1]),
                      update=True, disableAutoRange=True)
        self.view_box.addItem(pg.ROI(pos=(1, 1),size=(display_size[0]-1,
                                               display_size[1]-1), movable=False,
                                     pen=(80,80,80)),
                              )
        self.calibration_points = pg.ScatterPlotItem()
        self.calibration_frame = pg.PlotCurveItem(brush=(120,10,10), pen=(200,10,10), fill_level=1)
        self.view_box.addItem(self.calibration_points)
        self.view_box.addItem(self.calibration_frame)

    def display_calibration_pattern(self, calibrator,
                                    camera_resolution=(480,640),
                                    image=None):
        cw = camera_resolution[0]
        ch = camera_resolution[1]
        points_cam = np.array([[0,0],[0,cw],
                                [ch, cw], [ch, 0], [0, 0]])

        points_cam = np.pad(points_cam, ((0,0), (0,1)),
                            mode='constant', constant_values=1)
        points_calib = np.pad(calibrator.points, ((0,0), (0,1)),
                            mode='constant', constant_values=1)
        points_proj = (points_cam @ calibrator.cam_to_proj.T )
        x0, y0 = self.roi_box.pos()
        self.calibration_frame.setData(x = points_proj[:,0]+x0,
                                       y = points_proj[:,1]+y0)
        self.calibration_points.setData(x = points_calib[:,0]+x0,
                                       y = points_calib[:,1]+y0)
        if image is not None:
            pass
            # TODO place transforemd image



class ProtocolControlWindow(QWidget):
    sig_calibrating = pyqtSignal()
    def __init__(self, app, protocol, display_window, *args):
        """ Class for controlling the stimuli
        """
        super().__init__(*args)
        self.app = app
        self.protocol = protocol
        self.display_window = display_window

        try:
            ROI_desc = json.load(open('window_props.json', 'r'))
        except FileNotFoundError:
            ROI_desc = dict(pos=(10, 10), size=(100, 100))

        self.widget_view = ProjectorViewer(ROI_desc=ROI_desc)

        self.button_update_display = QPushButton('Update display area')
        self.button_update_display.clicked.connect(self.update_ROI)

        self.layout_calibrate = QHBoxLayout()
        self.button_show_calib = QPushButton('Show calibration')
        self.button_show_calib.clicked.connect(self.toggle_calibration)
        self.button_calibrate = QPushButton('Calibrate')
        self.layout_calibrate.addWidget(self.button_show_calib)
        self.layout_calibrate.addWidget(self.button_calibrate)

        self.button_start = QPushButton('Start protocol')
        self.button_start.clicked.connect(self.protocol.start)

        self.button_end = QPushButton('End protocol')
        self.button_end.clicked.connect(self.protocol.end)

        self.button_metadata = QPushButton('Edit metadata')

        self.timer = None
        self.layout = QVBoxLayout()
<<<<<<< HEAD
        for widget in [self.widget_view, self.button_update_display,
                       self.button_calibrate, self.button_start,
=======
        for widget in [
                       self.widget_view, self.button_update_display,
                       self.layout_calibrate, self.button_start,
>>>>>>> ae07375f
                       self.button_end, self.button_metadata]:
            if isinstance(widget, QWidget):
                self.layout.addWidget(widget)
            if isinstance(widget, QLayout):
                self.layout.addLayout(widget)

        self.setLayout(self.layout)

    def update_ROI(self):
        self.display_window.set_dims(self.widget_view.roi_box)

    def closeEvent(self, QCloseEvent):
        """ On closing the app, save where the window was

        :param QCloseEvent:
        :return: None
        """
        json.dump(dict(pos=[int(k) for k in self.roi_box.pos()], size=
                       [int(k) for k in self.roi_box.size()]),
                  open('window_props.json', 'w'))
        self.deleteLater()
        self.app.quit()

    def toggle_calibration(self):
        dispw = self.display_window.widget_display
        dispw.calibrating = ~dispw.calibrating
        if dispw.calibrating:
            self.button_show_calib.setText('Hide calibration')
        else:
            self.button_show_calib.setText('Show calibration')
        dispw.update()
        self.sig_calibrating.emit()<|MERGE_RESOLUTION|>--- conflicted
+++ resolved
@@ -89,14 +89,9 @@
 
         self.timer = None
         self.layout = QVBoxLayout()
-<<<<<<< HEAD
-        for widget in [self.widget_view, self.button_update_display,
-                       self.button_calibrate, self.button_start,
-=======
         for widget in [
                        self.widget_view, self.button_update_display,
                        self.layout_calibrate, self.button_start,
->>>>>>> ae07375f
                        self.button_end, self.button_metadata]:
             if isinstance(widget, QWidget):
                 self.layout.addWidget(widget)
