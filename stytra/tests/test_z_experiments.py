--- conflicted
+++ resolved
@@ -151,45 +151,6 @@
         assert "test_protocol" in data["stimulus"]["protocol"].keys()
         self.clear_dir()
 
-<<<<<<< HEAD
-    # def test_tracking_experiments(self):
-    #     """ Note: this test assumes that the default parameters for the tracking
-    #     functions are the correct ones to track the videos in the examples/assets
-    #     folder, from which the correct results have been calculated.
-    #     """
-    #     self.app = QApplication([])
-
-    #     video_file = str(
-    #         Path(__file__).parent.parent / "examples" / "assets" / "fish_compressed.h5"
-    #     )
-    #     for method in ["eyes", "tail"]:
-    #         self.run_experiment(
-    #             protocol=TestProtocol(),
-    #             camera=dict(video_file=video_file),
-    #             tracking=dict(method=method),
-    #             log_format="hdf5",
-    #         )
-    #         with open(self.metadata_path, "r") as f:
-    #             data = json.load(f)
-
-    #         behavior_log = fl.load(
-    #             self.metadata_path.parent / data["tracking"]["behavior_log"], "/data"
-    #         )
-
-    #         assert (
-    #             method
-    #             == data["general"]["program_version"]["arguments"]["tracking"]["method"]
-    #         )
-
-    #         if method == "tail":
-    #             for k in ["theta_00", "theta_08"]:
-    #                 self.check_result(behavior_log[k].values, k)
-    #         elif method == "eyes":
-    #             for k in ["th_e0", "th_e1"]:
-    #                 self.check_result(behavior_log[k].values, k)
-
-    #         self.clear_dir()
-=======
     def test_tracking_experiments(self):
         """Note: this test assumes that the default parameters for the tracking
         functions are the correct ones to track the videos in the examples/assets
@@ -226,5 +187,4 @@
                 for k in ["th_e0", "th_e1"]:
                     self.check_result(behavior_log[k].values, k)
 
-            self.clear_dir()
->>>>>>> a2575440
+            self.clear_dir()