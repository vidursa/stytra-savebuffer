--- conflicted
+++ resolved
@@ -12,16 +12,13 @@
 from arrayqueues.shared_arrays import IndexedArrayQueue
 import deepdish as dd
 
-<<<<<<< HEAD
-from stytra.hardware.video.cameras import XimeaCamera, AvtCamera, SpinnakerCamera, MikrotronCLCamera
-=======
 from stytra.hardware.video.cameras import (
     XimeaCamera,
     AvtCamera,
     SpinnakerCamera,
-    IMAQCamera,
+    MikrotronCLCamera,
 )
->>>>>>> 72a488d3
+
 from stytra.hardware.video.write import VideoWriter
 from stytra.hardware.video.interfaces import (
     CameraControlParameters,
@@ -101,15 +98,9 @@
 
     """
 
-<<<<<<< HEAD
     camera_class_dict = dict(ximea=XimeaCamera, avt=AvtCamera,
                              spinnaker=SpinnakerCamera,
                              mikrotron=MikrotronCLCamera)
-=======
-    camera_class_dict = dict(
-        ximea=XimeaCamera, avt=AvtCamera, spinnaker=SpinnakerCamera, imaq=IMAQCamera
-    )
->>>>>>> 72a488d3
     """ dictionary listing classes used to instantiate camera object."""
 
     def __init__(self, camera_type, *args, downsampling=1, **kwargs):
