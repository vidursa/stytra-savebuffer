from stytra.hardware.video.cameras.ximea import XimeaCamera
from stytra.hardware.video.cameras.avt import AvtCamera
from stytra.hardware.video.cameras.spinnaker import SpinnakerCamera
from stytra.hardware.video.cameras.mikrotron import MikrotronCLCamera
from stytra.hardware.video.cameras.opencv import OpenCVCamera
from stytra.hardware.video.cameras.basler import BaslerCamera


# Update this dictionary when adding a new camera!
camera_class_dict = dict(
<<<<<<< HEAD
        ximea=XimeaCamera,
        avt=AvtCamera,
        basler=BaslerCamera,
        spinnaker=SpinnakerCamera,
        mikrotron=MikrotronCLCamera,
        opencv=OpenCVCamera

    )

=======
    ximea=XimeaCamera,
    avt=AvtCamera,
    spinnaker=SpinnakerCamera,
    mikrotron=MikrotronCLCamera,
    opencv=OpenCVCamera,
)

>>>>>>> 8ea3f6cd
<|MERGE_RESOLUTION|>--- conflicted
+++ resolved
@@ -8,7 +8,6 @@
 
 # Update this dictionary when adding a new camera!
 camera_class_dict = dict(
-<<<<<<< HEAD
         ximea=XimeaCamera,
         avt=AvtCamera,
         basler=BaslerCamera,
@@ -16,14 +15,4 @@
         mikrotron=MikrotronCLCamera,
         opencv=OpenCVCamera
 
-    )
-
-=======
-    ximea=XimeaCamera,
-    avt=AvtCamera,
-    spinnaker=SpinnakerCamera,
-    mikrotron=MikrotronCLCamera,
-    opencv=OpenCVCamera,
-)
-
->>>>>>> 8ea3f6cd
+    )