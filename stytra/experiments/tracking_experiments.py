<<<<<<< HEAD
import traceback

from PyQt5.QtCore import QTimer
from multiprocessing import Queue, Event

from stytra.calibration import CircleCalibrator

from stytra.experiments import Experiment
from stytra.gui.container_windows import CameraExperimentWindow, TrackingExperimentWindow, \
    EyeTrackingExperimentWindow
from stytra.hardware.video import CameraControlParameters, VideoWriter, \
    VideoFileSource, CameraSource
# imports for tracking

from stytra.collectors import QueueDataAccumulator
from stytra.tracking.interfaces import *
from stytra.tracking.processes import FrameDispatcher, MovingFrameDispatcher

from stytra.stimulation.estimators import PositionEstimator, VigourMotionEstimator, LSTMLocationEstimator

import sys

class CameraExperiment(Experiment):
    """General class for Experiment that need to handle a camera.
    It implements a view of frames from the camera in the control GUI, and the
    respective parameters.
    For debugging it can be used with a video read from file with the
    VideoFileSource class.

    Parameters
    ----------

    Returns
    -------

    """
    def __init__(self, *args, camera_config,
                 camera_queue_mb=100, **kwargs):
        """
        :param video_file: if not using a camera, the video file
        file for the test input
        :param kwargs:
        """
        if camera_config.get("video_file", None) is None:
            self.camera = CameraSource(camera_config["type"],
                                       rotation=camera_config.get("rotation", 0),
                                       downsampling=camera_config.get("downsampling", 1),
                                       max_mbytes_queue=camera_queue_mb)
        else:
            self.camera = VideoFileSource(camera_config["video_file"],
                                          rotation=camera_config["rotation"],
                                          max_mbytes_queue=camera_queue_mb)

        self.camera_control_params = CameraControlParameters()

        self.gui_timer = QTimer()
        self.gui_timer.setSingleShot(False)

        super().__init__(*args, **kwargs)

    def start_experiment(self):
        """ """
        self.go_live()
        super().start_experiment()

    def make_window(self):
        """ """
        self.window_main = CameraExperimentWindow(experiment=self)
        self.window_main.show()

    def go_live(self):
        """ """
        self.gui_timer.start(1000 // 60)
        sys.excepthook = self.excepthook
        self.camera.start()

    def wrap_up(self, *args, **kwargs):
        """

        Parameters
        ----------
        *args :
            
        **kwargs :
            

        Returns
        -------

        """
        super().wrap_up(*args, **kwargs)
        self.camera.kill_event.set()
        self.camera.terminate()
        print('Camera process terminated')
        self.gui_timer.stop()

    def excepthook(self, exctype, value, tb):
        """

        Parameters
        ----------
        exctype :
            
        value :
            
        tb :
            

        Returns
        -------

        """
        traceback.print_tb(tb)
        print('{0}: {1}'.format(exctype, value))
        self.camera.kill_event.set()
        self.camera.terminate()


class TrackingExperiment(CameraExperiment):
    """Abstract class for an experiment which contains tracking.

    This class is the base for any experiment that tracks behaviour (being it
    eyes, tail, or anything else).
    The general purpose of the class is handle a frame dispatcher,
    the relative parameters queue and the output queue.
    
    The frame dispatcher take two input queues:

        - frame queue from the camera;
        - parameters queue from parameter window.
    
    and it puts data in three queues:

        - subset of frames are dispatched to the GUI, for displaying;
        - all the frames, together with the parameters, are dispatched
          to perform tracking;
        - the result of the tracking function, is dispatched to a data
          accumulator for saving or other purposes (e.g. VR control).

    Parameters
    ----------
        tracking_config: dict
            containing fields:  tracking_method
                                estimator: can be vigor or lstm for embedded fish, position
                                    for freely-swimming

    Returns
    -------

    """

    tracking_methods_list = dict(centroid=CentroidTrackingMethod,
                                 angle_sweep=AnglesTrackingMethod,
                                 eye_threshold=ThresholdEyeTrackingMethod,
                                 tail_eyes=TailEyesTrackingMethod,
                                 fish=FishTrackingMethod)

    def __init__(self, *args, tracking_config, **kwargs):
        """
        :param tracking_method: class with the parameters for tracking (instance
                                of TrackingMethod class, defined in the child);
        :param header_list: headers for the data accumulator (list of strings,
                            defined in the child);
        :param data_name:  name of the data in the final experiment log (defined
                           in the child).
        """

        self.processing_params_queue = Queue()
        self.finished_sig = Event()
        super().__init__(*args, calibrator=CircleCalibrator()
                                            if tracking_config["tracking_method"]=="fish"
                                            else None, **kwargs)

        method_name = tracking_config["tracking_method"]

        self.tracking_method = self.tracking_methods_list[method_name]()

        self.data_name = self.tracking_method.data_log_name
        self.frame_dispatcher = FrameDispatcher(in_frame_queue=
                                                self.camera.frame_queue,
                                                finished_signal=
                                                self.camera.kill_event,
                                                processing_parameter_queue=
                                                self.processing_params_queue,
                                                gui_framerate=20)

        self.data_acc = QueueDataAccumulator(self.frame_dispatcher.output_queue,
                                             monitored_headers=getattr(self.tracking_method, "monitored_headers", None),
                                             header_list=self.tracking_method.accumulator_headers)

        # Data accumulator is updated with GUI timer:
        self.gui_timer.timeout.connect(self.data_acc.update_list)
        # New parameters are sent with GUI timer:
        self.gui_timer.timeout.connect(self.send_new_parameters)
        # Tracking is reset at experiment start:
        self.protocol_runner.sig_protocol_started.connect(
            self.data_acc.reset)

        # start frame dispatcher process:
        self.frame_dispatcher.start()

        # This probably should happen before starting the camera process??
        if isinstance(self.tracking_method, CentroidTrackingMethod) or \
                isinstance(self.tracking_method, AnglesTrackingMethod):
            self.tracking_method.params.param('n_segments').sigValueChanged.connect(
                self.change_segment_numb)

        est_type = tracking_config.get("estimator", None)
        if est_type == "position":
            self.estimator = PositionEstimator(self.data_acc, self.calibrator)
        elif est_type == "vigor":
            self.estimator = VigourMotionEstimator(self.data_acc)
        elif est_type == "lstm":
            self.estimator = LSTMLocationEstimator(self.data_acc,
                                                   self.asset_dir+"/swim_lstm.h5")
        else:
            self.estimator = None


    # TODO probably could go to the interface, but this would mean linking
    # the data accumulator to the interface as well. Probably makes sense.
    def change_segment_numb(self):
        """ Take care of resetting the data accumulator if the number of
        segments (and therefore the points to be saved) is changed.
        """

        new_header = ['tail_sum'] + ['theta_{:02}'.format(i) for i in range(
            self.tracking_method.params['n_segments'])]
        self.data_acc.reset(header_list=new_header)

    def make_window(self):
        tail = False
        eyes = False
        if isinstance(self.tracking_method, TailTrackingMethod):
            tail = True
        if isinstance(self.tracking_method, EyeTrackingMethod):
            eyes = True

        self.window_main = TrackingExperimentWindow(experiment=self,
                                                    tail=tail,
                                                    eyes=eyes)

        # add streams
        self.window_main.stream_plot.add_stream(self.data_acc)

        if self.estimator is not None:
            self.window_main.stream_plot.add_stream(self.estimator.log)

        self.window_main.show()

    def send_new_parameters(self):
        """Called upon gui timeout, put tracking parameters in the relative
        queue.

        Parameters
        ----------

        Returns
        -------

        """
        self.processing_params_queue.put(
             self.tracking_method.get_clean_values())

    def start_protocol(self):
        """Reset data accumulator when starting the protocol."""
        # TODO camera queue should be emptied to avoid accumulation of frames!!
        # when waiting for the microscope!
        super().start_protocol()
        self.data_acc.reset()

    def end_protocol(self, *args, **kwargs):
        """Save tail position and dynamic parameters and terminate.

        Parameters
        ----------
        *args :
            
        **kwargs :
            

        Returns
        -------

        """
        if self.dc is not None:
            self.dc.add_static_data(self.data_acc.get_dataframe(),
                                name=self.data_name)

        super().end_protocol(*args, **kwargs)
        try:
            self.estimator.reset()
            self.estimator.log.reset()
        except AttributeError:
            pass

    def set_protocol(self, protocol):
        """Connect new protocol start to resetting of the data accumulator.

        Parameters
        ----------
        protocol :
            

        Returns
        -------

        """
        super().set_protocol(protocol)
        self.protocol.sig_protocol_started.connect(self.data_acc.reset)

    def wrap_up(self, *args, **kwargs):
        """

        Parameters
        ----------
        *args :
            
        **kwargs :
            

        Returns
        -------

        """
        super().wrap_up(*args, **kwargs)
        self.frame_dispatcher.terminate()
        print('Dispatcher process terminated')

    def excepthook(self, exctype, value, tb):
        """

        Parameters
        ----------
        exctype :
            
        value :
            
        tb :
            

        Returns
        -------

        """
        traceback.print_tb(tb)
        print('{0}: {1}'.format(exctype, value))
        self.finished_sig.set()
        self.camera.terminate()
        self.frame_dispatcher.terminate()


class VRExperiment(TrackingExperiment):
    """ """
    def __init__(self, *args, **kwargs):
        super().__init__(*args, **kwargs)


class SwimmingRecordingExperiment(CameraExperiment):
    """Experiment where the fish is recorded while it is moving"""
    def __init__(self, *args, tracking_config, **kwargs):
        super().__init__(*args, calibrator=CircleCalibrator(), camera_queue_mb=500, **kwargs)

        self.processing_params_queue = Queue()
        self.signal_start_rec = Event()
        self.finished_signal = Event()

        self.frame_dispatcher = MovingFrameDispatcher(in_frame_queue=self.camera.frame_queue,
                                                      finished_signal=self.camera.kill_event,
                                                      signal_start_rec=self.signal_start_rec,
                                                      processing_parameter_queue=self.processing_params_queue,
                                                      gui_framerate=20)

        self.frame_recorder = VideoWriter(self.directory+"/video/",
                                          self.frame_dispatcher.save_queue,
                                          self.finished_signal)  # TODO proper filename

        self.motion_acc = QueueDataAccumulator(self.frame_dispatcher.diagnostic_queue,
                                               header_list=self.frame_dispatcher.diagnostic_params)

        self.motion_detection_params = MovementDetectionParameters()
        self.gui_timer.timeout.connect(self.send_params)
        self.gui_timer.timeout.connect(
            self.motion_acc.update_list)

    def make_window(self):
        """ """
        self.window_main = TrackingExperimentWindow(experiment=self, tail_tracking=False)
        self.window_main.show()

    def go_live(self):
        """ """
        super().go_live()
        self.frame_dispatcher.start()
        self.frame_recorder.start()

    def send_params(self):
        """ """
        self.processing_params_queue.put(self.motion_detection_params.get_clean_values())

    def start_protocol(self):
        """ """
        self.signal_start_rec.set()
        super().start_protocol()

    def wrap_up(self, *args, **kwargs):
        """

        Parameters
        ----------
        *args :
            
        **kwargs :
            

        Returns
        -------

        """
        super().wrap_up(*args, **kwargs)
        self.frame_dispatcher.terminate()
        self.frame_recorder.terminate()

    def end_protocol(self, *args, **kwargs):
        """Save tail position and dynamic parameters and terminate.

        Parameters
        ----------
        *args :
            
        **kwargs :
            

        Returns
        -------

        """
        self.finished_signal.set()
        self.frame_recorder.reset_signal.set()
=======
import traceback

from PyQt5.QtCore import QTimer
from multiprocessing import Queue, Event

from stytra.calibration import CircleCalibrator

from stytra.experiments import Experiment
from stytra.gui.container_windows import (
    CameraExperimentWindow,
    TrackingExperimentWindow,
    EyeTrackingExperimentWindow,
)
from stytra.hardware.video import (
    CameraControlParameters,
    VideoWriter,
    VideoFileSource,
    CameraSource,
)

# imports for tracking

from stytra.collectors import QueueDataAccumulator
from stytra.tracking.interfaces import *
from stytra.tracking.processes import FrameDispatcher, MovingFrameDispatcher

from stytra.stimulation.estimators import (
    PositionEstimator,
    VigourMotionEstimator,
    LSTMLocationEstimator,
)

import sys


class CameraExperiment(Experiment):
    """General class for Experiment that need to handle a camera.
    It implements a view of frames from the camera in the control GUI, and the
    respective parameters.
    For debugging it can be used with a video read from file with the
    VideoFileSource class.

    Parameters
    ----------

    Returns
    -------

    """

    def __init__(self, *args, camera_config, camera_queue_mb=100, **kwargs):
        """
        :param video_file: if not using a camera, the video file
        file for the test input
        :param kwargs:
        """
        if camera_config.get("video_file", None) is None:
            self.camera = CameraSource(
                camera_config["type"],
                rotation=camera_config.get("rotation", 0),
                downsampling=camera_config.get("downsampling", 1),
                max_mbytes_queue=camera_queue_mb,
            )
        else:
            self.camera = VideoFileSource(
                camera_config["video_file"],
                rotation=camera_config["rotation"],
                max_mbytes_queue=camera_queue_mb,
            )

        self.camera_control_params = CameraControlParameters()

        self.gui_timer = QTimer()
        self.gui_timer.setSingleShot(False)

        super().__init__(*args, **kwargs)

    def start_experiment(self):
        """ """
        self.go_live()
        super().start_experiment()

    def make_window(self):
        """ """
        self.window_main = CameraExperimentWindow(experiment=self)
        self.window_main.show()

    def go_live(self):
        """ """
        self.gui_timer.start(1000 // 60)
        sys.excepthook = self.excepthook
        self.camera.start()

    def wrap_up(self, *args, **kwargs):
        """

        Parameters
        ----------
        *args :
            
        **kwargs :
            

        Returns
        -------

        """
        super().wrap_up(*args, **kwargs)
        self.camera.kill_event.set()
        self.camera.terminate()
        print("Camera process terminated")
        self.gui_timer.stop()

    def excepthook(self, exctype, value, tb):
        """

        Parameters
        ----------
        exctype :
            
        value :
            
        tb :
            

        Returns
        -------

        """
        traceback.print_tb(tb)
        print("{0}: {1}".format(exctype, value))
        self.camera.kill_event.set()
        self.camera.terminate()


class TrackingExperiment(CameraExperiment):
    """Abstract class for an experiment which contains tracking.

    This class is the base for any experiment that tracks behaviour (being it
    eyes, tail, or anything else).
    The general purpose of the class is handle a frame dispatcher,
    the relative parameters queue and the output queue.
    
    The frame dispatcher take two input queues:

        - frame queue from the camera;
        - parameters queue from parameter window.
    
    and it puts data in three queues:

        - subset of frames are dispatched to the GUI, for displaying;
        - all the frames, together with the parameters, are dispatched
          to perform tracking;
        - the result of the tracking function, is dispatched to a data
          accumulator for saving or other purposes (e.g. VR control).

    Parameters
    ----------
        tracking_config: dict
            containing fields:  tracking_method
                                estimator: can be vigor or lstm for embedded fish, position
                                    for freely-swimming

    Returns
    -------

    """

    tracking_methods_list = dict(
        centroid=CentroidTrackingMethod,
        angle_sweep=AnglesTrackingMethod,
        eye_threshold=ThresholdEyeTrackingMethod,
        eyes_tail=TailEyesTrackingMethod,
        fish=FishTrackingMethod,
    )

    def __init__(self, *args, tracking_config, **kwargs):
        """
        :param tracking_method: class with the parameters for tracking (instance
                                of TrackingMethod class, defined in the child);
        :param header_list: headers for the data accumulator (list of strings,
                            defined in the child);
        :param data_name:  name of the data in the final experiment log (defined
                           in the child).
        """

        self.processing_params_queue = Queue()
        self.finished_sig = Event()
        super().__init__(
            *args,
            calibrator=CircleCalibrator()
            if tracking_config["tracking_method"] == "fish"
            else None,
            **kwargs
        )

        method_name = tracking_config["tracking_method"]

        self.tracking_method = self.tracking_methods_list[method_name]()

        self.data_name = self.tracking_method.data_log_name
        self.frame_dispatcher = FrameDispatcher(
            in_frame_queue=self.camera.frame_queue,
            finished_signal=self.camera.kill_event,
            processing_parameter_queue=self.processing_params_queue,
            gui_framerate=20,
        )

        self.data_acc = QueueDataAccumulator(
            self.frame_dispatcher.output_queue,
            monitored_headers=getattr(self.tracking_method, "monitored_headers", None),
            header_list=self.tracking_method.accumulator_headers,
        )

        # Data accumulator is updated with GUI timer:
        self.gui_timer.timeout.connect(self.data_acc.update_list)
        # New parameters are sent with GUI timer:
        self.gui_timer.timeout.connect(self.send_new_parameters)
        # Tracking is reset at experiment start:
        self.protocol_runner.sig_protocol_started.connect(self.data_acc.reset)

        # start frame dispatcher process:
        self.frame_dispatcher.start()

        # This probably should happen before starting the camera process??
        if isinstance(self.tracking_method, CentroidTrackingMethod) or isinstance(
            self.tracking_method, AnglesTrackingMethod
        ):
            self.tracking_method.params.param("n_segments").sigValueChanged.connect(
                self.change_segment_numb
            )

        est_type = tracking_config.get("estimator", None)
        if est_type == "position":
            self.estimator = PositionEstimator(self.data_acc, self.calibrator)
        elif est_type == "vigor":
            self.estimator = VigourMotionEstimator(self.data_acc)
        elif est_type == "lstm":
            self.estimator = LSTMLocationEstimator(
                self.data_acc, self.asset_dir + "/swim_lstm.h5"
            )
        else:
            self.estimator = None

    # TODO probably could go to the interface, but this would mean linking
    # the data accumulator to the interface as well. Probably makes sense.
    def change_segment_numb(self):
        """ Take care of resetting the data accumulator if the number of
        segments (and therefore the points to be saved) is changed.
        """

        new_header = ["tail_sum"] + [
            "theta_{:02}".format(i)
            for i in range(self.tracking_method.params["n_segments"])
        ]
        self.data_acc.reset(header_list=new_header)

    def make_window(self):
        tail = False
        eyes = False
        if isinstance(self.tracking_method, TailTrackingMethod):
            tail = True
        if isinstance(self.tracking_method, EyeTrackingMethod):
            eyes = True

        self.window_main = TrackingExperimentWindow(
            experiment=self, tail=tail, eyes=eyes
        )

        # add streams
        self.window_main.stream_plot.add_stream(self.data_acc)

        if self.estimator is not None:
            self.window_main.stream_plot.add_stream(self.estimator.log)

        self.window_main.show()

    def send_new_parameters(self):
        """Called upon gui timeout, put tracking parameters in the relative
        queue.

        Parameters
        ----------

        Returns
        -------

        """
        self.processing_params_queue.put(self.tracking_method.get_clean_values())

    def start_protocol(self):
        """Reset data accumulator when starting the protocol."""
        # TODO camera queue should be emptied to avoid accumulation of frames!!
        # when waiting for the microscope!
        super().start_protocol()
        self.data_acc.reset()

    def end_protocol(self, *args, **kwargs):
        """Save tail position and dynamic parameters and terminate.

        Parameters
        ----------
        *args :
            
        **kwargs :
            

        Returns
        -------

        """
        if self.dc is not None:
            self.dc.add_static_data(self.data_acc.get_dataframe(), name=self.data_name)

        super().end_protocol(*args, **kwargs)
        try:
            self.estimator.reset()
            self.estimator.log.reset()
        except AttributeError:
            pass

    def set_protocol(self, protocol):
        """Connect new protocol start to resetting of the data accumulator.

        Parameters
        ----------
        protocol :
            

        Returns
        -------

        """
        super().set_protocol(protocol)
        self.protocol.sig_protocol_started.connect(self.data_acc.reset)

    def wrap_up(self, *args, **kwargs):
        """

        Parameters
        ----------
        *args :
            
        **kwargs :
            

        Returns
        -------

        """
        super().wrap_up(*args, **kwargs)
        self.frame_dispatcher.terminate()
        print("Dispatcher process terminated")

    def excepthook(self, exctype, value, tb):
        """

        Parameters
        ----------
        exctype :
            
        value :
            
        tb :
            

        Returns
        -------

        """
        traceback.print_tb(tb)
        print("{0}: {1}".format(exctype, value))
        self.finished_sig.set()
        self.camera.terminate()
        self.frame_dispatcher.terminate()


class VRExperiment(TrackingExperiment):
    """ """

    def __init__(self, *args, **kwargs):
        super().__init__(*args, **kwargs)


class SwimmingRecordingExperiment(CameraExperiment):
    """Experiment where the fish is recorded while it is moving"""

    def __init__(self, *args, tracking_config, **kwargs):
        super().__init__(
            *args, calibrator=CircleCalibrator(), camera_queue_mb=500, **kwargs
        )

        self.processing_params_queue = Queue()
        self.signal_start_rec = Event()
        self.finished_signal = Event()

        self.frame_dispatcher = MovingFrameDispatcher(
            in_frame_queue=self.camera.frame_queue,
            finished_signal=self.camera.kill_event,
            signal_start_rec=self.signal_start_rec,
            processing_parameter_queue=self.processing_params_queue,
            gui_framerate=20,
        )

        self.frame_recorder = VideoWriter(
            self.directory + "/video/",
            self.frame_dispatcher.save_queue,
            self.finished_signal,
        )  # TODO proper filename

        self.motion_acc = QueueDataAccumulator(
            self.frame_dispatcher.diagnostic_queue,
            header_list=self.frame_dispatcher.diagnostic_params,
        )

        self.motion_detection_params = MovementDetectionParameters()
        self.gui_timer.timeout.connect(self.send_params)
        self.gui_timer.timeout.connect(self.motion_acc.update_list)

    def make_window(self):
        """ """
        self.window_main = TrackingExperimentWindow(
            experiment=self, tail_tracking=False
        )
        self.window_main.show()

    def go_live(self):
        """ """
        super().go_live()
        self.frame_dispatcher.start()
        self.frame_recorder.start()

    def send_params(self):
        """ """
        self.processing_params_queue.put(
            self.motion_detection_params.get_clean_values()
        )

    def start_protocol(self):
        """ """
        self.signal_start_rec.set()
        super().start_protocol()

    def wrap_up(self, *args, **kwargs):
        """

        Parameters
        ----------
        *args :
            
        **kwargs :
            

        Returns
        -------

        """
        super().wrap_up(*args, **kwargs)
        self.frame_dispatcher.terminate()
        self.frame_recorder.terminate()

    def end_protocol(self, *args, **kwargs):
        """Save tail position and dynamic parameters and terminate.

        Parameters
        ----------
        *args :
            
        **kwargs :
            

        Returns
        -------

        """
        self.finished_signal.set()
        self.frame_recorder.reset_signal.set()
>>>>>>> f5bab754
        super().end_protocol(*args, **kwargs)<|MERGE_RESOLUTION|>--- conflicted
+++ resolved
@@ -1,444 +1,3 @@
-<<<<<<< HEAD
-import traceback
-
-from PyQt5.QtCore import QTimer
-from multiprocessing import Queue, Event
-
-from stytra.calibration import CircleCalibrator
-
-from stytra.experiments import Experiment
-from stytra.gui.container_windows import CameraExperimentWindow, TrackingExperimentWindow, \
-    EyeTrackingExperimentWindow
-from stytra.hardware.video import CameraControlParameters, VideoWriter, \
-    VideoFileSource, CameraSource
-# imports for tracking
-
-from stytra.collectors import QueueDataAccumulator
-from stytra.tracking.interfaces import *
-from stytra.tracking.processes import FrameDispatcher, MovingFrameDispatcher
-
-from stytra.stimulation.estimators import PositionEstimator, VigourMotionEstimator, LSTMLocationEstimator
-
-import sys
-
-class CameraExperiment(Experiment):
-    """General class for Experiment that need to handle a camera.
-    It implements a view of frames from the camera in the control GUI, and the
-    respective parameters.
-    For debugging it can be used with a video read from file with the
-    VideoFileSource class.
-
-    Parameters
-    ----------
-
-    Returns
-    -------
-
-    """
-    def __init__(self, *args, camera_config,
-                 camera_queue_mb=100, **kwargs):
-        """
-        :param video_file: if not using a camera, the video file
-        file for the test input
-        :param kwargs:
-        """
-        if camera_config.get("video_file", None) is None:
-            self.camera = CameraSource(camera_config["type"],
-                                       rotation=camera_config.get("rotation", 0),
-                                       downsampling=camera_config.get("downsampling", 1),
-                                       max_mbytes_queue=camera_queue_mb)
-        else:
-            self.camera = VideoFileSource(camera_config["video_file"],
-                                          rotation=camera_config["rotation"],
-                                          max_mbytes_queue=camera_queue_mb)
-
-        self.camera_control_params = CameraControlParameters()
-
-        self.gui_timer = QTimer()
-        self.gui_timer.setSingleShot(False)
-
-        super().__init__(*args, **kwargs)
-
-    def start_experiment(self):
-        """ """
-        self.go_live()
-        super().start_experiment()
-
-    def make_window(self):
-        """ """
-        self.window_main = CameraExperimentWindow(experiment=self)
-        self.window_main.show()
-
-    def go_live(self):
-        """ """
-        self.gui_timer.start(1000 // 60)
-        sys.excepthook = self.excepthook
-        self.camera.start()
-
-    def wrap_up(self, *args, **kwargs):
-        """
-
-        Parameters
-        ----------
-        *args :
-            
-        **kwargs :
-            
-
-        Returns
-        -------
-
-        """
-        super().wrap_up(*args, **kwargs)
-        self.camera.kill_event.set()
-        self.camera.terminate()
-        print('Camera process terminated')
-        self.gui_timer.stop()
-
-    def excepthook(self, exctype, value, tb):
-        """
-
-        Parameters
-        ----------
-        exctype :
-            
-        value :
-            
-        tb :
-            
-
-        Returns
-        -------
-
-        """
-        traceback.print_tb(tb)
-        print('{0}: {1}'.format(exctype, value))
-        self.camera.kill_event.set()
-        self.camera.terminate()
-
-
-class TrackingExperiment(CameraExperiment):
-    """Abstract class for an experiment which contains tracking.
-
-    This class is the base for any experiment that tracks behaviour (being it
-    eyes, tail, or anything else).
-    The general purpose of the class is handle a frame dispatcher,
-    the relative parameters queue and the output queue.
-    
-    The frame dispatcher take two input queues:
-
-        - frame queue from the camera;
-        - parameters queue from parameter window.
-    
-    and it puts data in three queues:
-
-        - subset of frames are dispatched to the GUI, for displaying;
-        - all the frames, together with the parameters, are dispatched
-          to perform tracking;
-        - the result of the tracking function, is dispatched to a data
-          accumulator for saving or other purposes (e.g. VR control).
-
-    Parameters
-    ----------
-        tracking_config: dict
-            containing fields:  tracking_method
-                                estimator: can be vigor or lstm for embedded fish, position
-                                    for freely-swimming
-
-    Returns
-    -------
-
-    """
-
-    tracking_methods_list = dict(centroid=CentroidTrackingMethod,
-                                 angle_sweep=AnglesTrackingMethod,
-                                 eye_threshold=ThresholdEyeTrackingMethod,
-                                 tail_eyes=TailEyesTrackingMethod,
-                                 fish=FishTrackingMethod)
-
-    def __init__(self, *args, tracking_config, **kwargs):
-        """
-        :param tracking_method: class with the parameters for tracking (instance
-                                of TrackingMethod class, defined in the child);
-        :param header_list: headers for the data accumulator (list of strings,
-                            defined in the child);
-        :param data_name:  name of the data in the final experiment log (defined
-                           in the child).
-        """
-
-        self.processing_params_queue = Queue()
-        self.finished_sig = Event()
-        super().__init__(*args, calibrator=CircleCalibrator()
-                                            if tracking_config["tracking_method"]=="fish"
-                                            else None, **kwargs)
-
-        method_name = tracking_config["tracking_method"]
-
-        self.tracking_method = self.tracking_methods_list[method_name]()
-
-        self.data_name = self.tracking_method.data_log_name
-        self.frame_dispatcher = FrameDispatcher(in_frame_queue=
-                                                self.camera.frame_queue,
-                                                finished_signal=
-                                                self.camera.kill_event,
-                                                processing_parameter_queue=
-                                                self.processing_params_queue,
-                                                gui_framerate=20)
-
-        self.data_acc = QueueDataAccumulator(self.frame_dispatcher.output_queue,
-                                             monitored_headers=getattr(self.tracking_method, "monitored_headers", None),
-                                             header_list=self.tracking_method.accumulator_headers)
-
-        # Data accumulator is updated with GUI timer:
-        self.gui_timer.timeout.connect(self.data_acc.update_list)
-        # New parameters are sent with GUI timer:
-        self.gui_timer.timeout.connect(self.send_new_parameters)
-        # Tracking is reset at experiment start:
-        self.protocol_runner.sig_protocol_started.connect(
-            self.data_acc.reset)
-
-        # start frame dispatcher process:
-        self.frame_dispatcher.start()
-
-        # This probably should happen before starting the camera process??
-        if isinstance(self.tracking_method, CentroidTrackingMethod) or \
-                isinstance(self.tracking_method, AnglesTrackingMethod):
-            self.tracking_method.params.param('n_segments').sigValueChanged.connect(
-                self.change_segment_numb)
-
-        est_type = tracking_config.get("estimator", None)
-        if est_type == "position":
-            self.estimator = PositionEstimator(self.data_acc, self.calibrator)
-        elif est_type == "vigor":
-            self.estimator = VigourMotionEstimator(self.data_acc)
-        elif est_type == "lstm":
-            self.estimator = LSTMLocationEstimator(self.data_acc,
-                                                   self.asset_dir+"/swim_lstm.h5")
-        else:
-            self.estimator = None
-
-
-    # TODO probably could go to the interface, but this would mean linking
-    # the data accumulator to the interface as well. Probably makes sense.
-    def change_segment_numb(self):
-        """ Take care of resetting the data accumulator if the number of
-        segments (and therefore the points to be saved) is changed.
-        """
-
-        new_header = ['tail_sum'] + ['theta_{:02}'.format(i) for i in range(
-            self.tracking_method.params['n_segments'])]
-        self.data_acc.reset(header_list=new_header)
-
-    def make_window(self):
-        tail = False
-        eyes = False
-        if isinstance(self.tracking_method, TailTrackingMethod):
-            tail = True
-        if isinstance(self.tracking_method, EyeTrackingMethod):
-            eyes = True
-
-        self.window_main = TrackingExperimentWindow(experiment=self,
-                                                    tail=tail,
-                                                    eyes=eyes)
-
-        # add streams
-        self.window_main.stream_plot.add_stream(self.data_acc)
-
-        if self.estimator is not None:
-            self.window_main.stream_plot.add_stream(self.estimator.log)
-
-        self.window_main.show()
-
-    def send_new_parameters(self):
-        """Called upon gui timeout, put tracking parameters in the relative
-        queue.
-
-        Parameters
-        ----------
-
-        Returns
-        -------
-
-        """
-        self.processing_params_queue.put(
-             self.tracking_method.get_clean_values())
-
-    def start_protocol(self):
-        """Reset data accumulator when starting the protocol."""
-        # TODO camera queue should be emptied to avoid accumulation of frames!!
-        # when waiting for the microscope!
-        super().start_protocol()
-        self.data_acc.reset()
-
-    def end_protocol(self, *args, **kwargs):
-        """Save tail position and dynamic parameters and terminate.
-
-        Parameters
-        ----------
-        *args :
-            
-        **kwargs :
-            
-
-        Returns
-        -------
-
-        """
-        if self.dc is not None:
-            self.dc.add_static_data(self.data_acc.get_dataframe(),
-                                name=self.data_name)
-
-        super().end_protocol(*args, **kwargs)
-        try:
-            self.estimator.reset()
-            self.estimator.log.reset()
-        except AttributeError:
-            pass
-
-    def set_protocol(self, protocol):
-        """Connect new protocol start to resetting of the data accumulator.
-
-        Parameters
-        ----------
-        protocol :
-            
-
-        Returns
-        -------
-
-        """
-        super().set_protocol(protocol)
-        self.protocol.sig_protocol_started.connect(self.data_acc.reset)
-
-    def wrap_up(self, *args, **kwargs):
-        """
-
-        Parameters
-        ----------
-        *args :
-            
-        **kwargs :
-            
-
-        Returns
-        -------
-
-        """
-        super().wrap_up(*args, **kwargs)
-        self.frame_dispatcher.terminate()
-        print('Dispatcher process terminated')
-
-    def excepthook(self, exctype, value, tb):
-        """
-
-        Parameters
-        ----------
-        exctype :
-            
-        value :
-            
-        tb :
-            
-
-        Returns
-        -------
-
-        """
-        traceback.print_tb(tb)
-        print('{0}: {1}'.format(exctype, value))
-        self.finished_sig.set()
-        self.camera.terminate()
-        self.frame_dispatcher.terminate()
-
-
-class VRExperiment(TrackingExperiment):
-    """ """
-    def __init__(self, *args, **kwargs):
-        super().__init__(*args, **kwargs)
-
-
-class SwimmingRecordingExperiment(CameraExperiment):
-    """Experiment where the fish is recorded while it is moving"""
-    def __init__(self, *args, tracking_config, **kwargs):
-        super().__init__(*args, calibrator=CircleCalibrator(), camera_queue_mb=500, **kwargs)
-
-        self.processing_params_queue = Queue()
-        self.signal_start_rec = Event()
-        self.finished_signal = Event()
-
-        self.frame_dispatcher = MovingFrameDispatcher(in_frame_queue=self.camera.frame_queue,
-                                                      finished_signal=self.camera.kill_event,
-                                                      signal_start_rec=self.signal_start_rec,
-                                                      processing_parameter_queue=self.processing_params_queue,
-                                                      gui_framerate=20)
-
-        self.frame_recorder = VideoWriter(self.directory+"/video/",
-                                          self.frame_dispatcher.save_queue,
-                                          self.finished_signal)  # TODO proper filename
-
-        self.motion_acc = QueueDataAccumulator(self.frame_dispatcher.diagnostic_queue,
-                                               header_list=self.frame_dispatcher.diagnostic_params)
-
-        self.motion_detection_params = MovementDetectionParameters()
-        self.gui_timer.timeout.connect(self.send_params)
-        self.gui_timer.timeout.connect(
-            self.motion_acc.update_list)
-
-    def make_window(self):
-        """ """
-        self.window_main = TrackingExperimentWindow(experiment=self, tail_tracking=False)
-        self.window_main.show()
-
-    def go_live(self):
-        """ """
-        super().go_live()
-        self.frame_dispatcher.start()
-        self.frame_recorder.start()
-
-    def send_params(self):
-        """ """
-        self.processing_params_queue.put(self.motion_detection_params.get_clean_values())
-
-    def start_protocol(self):
-        """ """
-        self.signal_start_rec.set()
-        super().start_protocol()
-
-    def wrap_up(self, *args, **kwargs):
-        """
-
-        Parameters
-        ----------
-        *args :
-            
-        **kwargs :
-            
-
-        Returns
-        -------
-
-        """
-        super().wrap_up(*args, **kwargs)
-        self.frame_dispatcher.terminate()
-        self.frame_recorder.terminate()
-
-    def end_protocol(self, *args, **kwargs):
-        """Save tail position and dynamic parameters and terminate.
-
-        Parameters
-        ----------
-        *args :
-            
-        **kwargs :
-            
-
-        Returns
-        -------
-
-        """
-        self.finished_signal.set()
-        self.frame_recorder.reset_signal.set()
-=======
 import traceback
 
 from PyQt5.QtCore import QTimer
@@ -916,5 +475,4 @@
         """
         self.finished_signal.set()
         self.frame_recorder.reset_signal.set()
->>>>>>> f5bab754
         super().end_protocol(*args, **kwargs)